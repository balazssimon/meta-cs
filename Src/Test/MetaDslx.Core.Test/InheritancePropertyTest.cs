﻿using System;
using Microsoft.VisualStudio.TestTools.UnitTesting;

namespace MetaDslx.Core.Test
{
    [TestClass]
    public class InheritancePropertyTest
    {
        [TestMethod]
        public void TestPersonPetStatic1()
        {
            Person p1 = new Person();
            Pet t1 = new Pet();
            t1.Owner = p1;
            Assert.AreEqual(t1.Owner, p1);
            Assert.IsTrue(p1.Pets.Contains(t1));
        }

        [TestMethod]
        public void TestPersonPetStatic2()
        {
            Person p1 = new Person();
            Pet t1 = new Pet();
            p1.Pets.Add(t1);
            Assert.AreEqual(t1.Owner, p1);
            Assert.IsTrue(p1.Pets.Contains(t1));
        }

        [TestMethod]
        public void TestPersonDogStatic1()
        {
            Person p1 = new Person();
            Dog d1 = new Dog();
            d1.Owner = p1;
            Assert.AreEqual(d1.Owner, p1);
            Assert.IsTrue(p1.Pets.Contains(d1));
        }

        [TestMethod]
        public void TestPersonDogStatic2()
        {
            Person p1 = new Person();
            Dog d1 = new Dog();
            p1.Pets.Add(d1);
<<<<<<< HEAD
            Assert.AreEqual(d1.Owner, p1);
=======
            Assert.AreEqual(p1, d1.Owner);
>>>>>>> 494c6051
            Assert.IsTrue(p1.Pets.Contains(d1));
        }

        [TestMethod]
        public void TestStudentPetStatic1()
        {
            Student s1 = new Student();
            Pet t1 = new Pet();
            t1.Owner = s1;
            Assert.AreEqual(t1.Owner, s1);
            Assert.IsTrue(s1.Pets.Contains(t1));
        }

        [TestMethod]
        public void TestStudentPetStatic2()
        {
            Student s1 = new Student();
            Pet t1 = new Pet();
            s1.Pets.Add(t1);
            Assert.AreEqual(t1.Owner, s1);
            Assert.IsTrue(s1.Pets.Contains(t1));
        }

        [TestMethod]
        public void TestStudentDogStatic1()
        {
            Student s1 = new Student();
            Dog d1 = new Dog();
            d1.Owner = s1;
            Assert.AreEqual(d1.Owner, s1);
            Assert.IsTrue(s1.Pets.Contains(d1));
        }

        [TestMethod]
        public void TestStudentDogStatic2()
        {
            Student s1 = new Student();
            Dog d1 = new Dog();
            s1.Pets.Add(d1);
            Assert.AreEqual(d1.Owner, s1);
            Assert.IsTrue(s1.Pets.Contains(d1));
        }

        [TestMethod]
        public void TestStudentDogStatic3()
        {
            Student s1 = new Student();
            Dog d1 = new Dog();
            d1.Friend = s1;
            Assert.AreEqual(d1.Friend, s1);
            Assert.IsTrue(s1.Dogs.Contains(d1));
        }

        [TestMethod]
        public void TestStudentDogStatic4()
        {
            Student s1 = new Student();
            Dog d1 = new Dog();
            s1.Dogs.Add(d1);
            Assert.AreEqual(d1.Friend, s1);
            Assert.IsTrue(s1.Dogs.Contains(d1));
        }

    }
}<|MERGE_RESOLUTION|>--- conflicted
+++ resolved
@@ -42,11 +42,7 @@
             Person p1 = new Person();
             Dog d1 = new Dog();
             p1.Pets.Add(d1);
-<<<<<<< HEAD
-            Assert.AreEqual(d1.Owner, p1);
-=======
             Assert.AreEqual(p1, d1.Owner);
->>>>>>> 494c6051
             Assert.IsTrue(p1.Pets.Contains(d1));
         }
 
