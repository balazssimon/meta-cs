--- conflicted
+++ resolved
@@ -1,4 +1,3 @@
-<<<<<<< HEAD
 ﻿<?xml version="1.0" encoding="utf-8"?>
 <Project ToolsVersion="12.0" DefaultTargets="Build" xmlns="http://schemas.microsoft.com/developer/msbuild/2003">
   <Import Project="$(MSBuildExtensionsPath)\$(MSBuildToolsVersion)\Microsoft.Common.props" Condition="Exists('$(MSBuildExtensionsPath)\$(MSBuildToolsVersion)\Microsoft.Common.props')" />
@@ -65,102 +64,6 @@
       <DesignTime>True</DesignTime>
       <DependentUpon>MetaModel.mm</DependentUpon>
     </Compile>
-    <Compile Include="MetaModelGenerator.cs">
-      <AutoGen>True</AutoGen>
-      <DesignTime>True</DesignTime>
-      <DependentUpon>MetaModelGenerator.mgen</DependentUpon>
-    </Compile>
-    <Compile Include="ModelCollection.cs" />
-    <Compile Include="ModelCompiler.cs" />
-    <Compile Include="ModelContext.cs" />
-    <Compile Include="ModelException.cs" />
-    <Compile Include="ModelFactory.cs" />
-    <Compile Include="ModelList.cs" />
-    <Compile Include="ModelObject.cs" />
-    <Compile Include="ModelProperty.cs" />
-    <Compile Include="ModelPropertyAttribute.cs" />
-    <Compile Include="ModelSet.cs" />
-    <Compile Include="Properties\AssemblyInfo.cs" />
-  </ItemGroup>
-  <ItemGroup>
-    <None Include="ImmutableMetaModelGenerator.mgen">
-      <Generator>MetaGenerator</Generator>
-      <LastGenOutput>ImmutableMetaModelGenerator.cs</LastGenOutput>
-    </None>
-    <None Include="MetaDslxKey.snk" />
-    <None Include="MetaModel.mm">
-      <Generator>MetaModelGenerator</Generator>
-      <LastGenOutput>MetaModel.cs</LastGenOutput>
-    </None>
-    <None Include="MetaModelGenerator.mgen">
-      <Generator>MetaGenerator</Generator>
-      <LastGenOutput>MetaModelGenerator.cs</LastGenOutput>
-    </None>
-  </ItemGroup>
-  <Import Project="$(MSBuildToolsPath)\Microsoft.CSharp.targets" />
-  <PropertyGroup>
-    <PostBuildEvent>copy /Y "$(TargetDir)$(ProjectName).dll" "$(SolutionDir)..\Install\$(ProjectName).dll"</PostBuildEvent>
-  </PropertyGroup>
-  <!-- To modify your build process, add your task inside one of the targets below and uncomment it. 
-       Other similar extension points exist, see Microsoft.Common.targets.
-  <Target Name="BeforeBuild">
-  </Target>
-  <Target Name="AfterBuild">
-  </Target>
-  -->
-=======
-﻿<?xml version="1.0" encoding="utf-8"?>
-<Project ToolsVersion="12.0" DefaultTargets="Build" xmlns="http://schemas.microsoft.com/developer/msbuild/2003">
-  <Import Project="$(MSBuildExtensionsPath)\$(MSBuildToolsVersion)\Microsoft.Common.props" Condition="Exists('$(MSBuildExtensionsPath)\$(MSBuildToolsVersion)\Microsoft.Common.props')" />
-  <PropertyGroup>
-    <Configuration Condition=" '$(Configuration)' == '' ">Debug</Configuration>
-    <Platform Condition=" '$(Platform)' == '' ">AnyCPU</Platform>
-    <ProjectGuid>{0C605C74-47DD-4316-AE55-AD65FCD34DDB}</ProjectGuid>
-    <OutputType>Library</OutputType>
-    <AppDesignerFolder>Properties</AppDesignerFolder>
-    <RootNamespace>MetaDslx.Core</RootNamespace>
-    <AssemblyName>MetaDslx.Core</AssemblyName>
-    <TargetFrameworkVersion>v4.5</TargetFrameworkVersion>
-    <FileAlignment>512</FileAlignment>
-  </PropertyGroup>
-  <PropertyGroup Condition=" '$(Configuration)|$(Platform)' == 'Debug|AnyCPU' ">
-    <DebugSymbols>true</DebugSymbols>
-    <DebugType>full</DebugType>
-    <Optimize>false</Optimize>
-    <OutputPath>bin\Debug\</OutputPath>
-    <DefineConstants>DEBUG;TRACE</DefineConstants>
-    <ErrorReport>prompt</ErrorReport>
-    <WarningLevel>4</WarningLevel>
-  </PropertyGroup>
-  <PropertyGroup Condition=" '$(Configuration)|$(Platform)' == 'Release|AnyCPU' ">
-    <DebugType>pdbonly</DebugType>
-    <Optimize>true</Optimize>
-    <OutputPath>bin\Release\</OutputPath>
-    <DefineConstants>TRACE</DefineConstants>
-    <ErrorReport>prompt</ErrorReport>
-    <WarningLevel>4</WarningLevel>
-  </PropertyGroup>
-  <PropertyGroup>
-    <SignAssembly>true</SignAssembly>
-  </PropertyGroup>
-  <PropertyGroup>
-    <AssemblyOriginatorKeyFile>MetaDslxKey.snk</AssemblyOriginatorKeyFile>
-  </PropertyGroup>
-  <ItemGroup>
-    <Reference Include="System" />
-    <Reference Include="System.Core" />
-    <Reference Include="System.Xml.Linq" />
-    <Reference Include="System.Data.DataSetExtensions" />
-    <Reference Include="System.Data" />
-    <Reference Include="System.Xml" />
-  </ItemGroup>
-  <ItemGroup>
-    <Compile Include="MetaImplementation.cs" />
-    <Compile Include="MetaModel.cs">
-      <AutoGen>True</AutoGen>
-      <DesignTime>True</DesignTime>
-      <DependentUpon>MetaModel.mm</DependentUpon>
-    </Compile>
     <Compile Include="MetaModelCSharpGenerator.cs">
       <AutoGen>True</AutoGen>
       <DesignTime>True</DesignTime>
@@ -185,6 +88,10 @@
     <Compile Include="Properties\AssemblyInfo.cs" />
   </ItemGroup>
   <ItemGroup>
+    <None Include="ImmutableMetaModelGenerator.mgen">
+      <Generator>MetaGenerator</Generator>
+      <LastGenOutput>ImmutableMetaModelGenerator.cs</LastGenOutput>
+    </None>
     <None Include="MetaDslxKey.snk" />
     <None Include="MetaModel.mm">
       <Generator>MetaModelGenerator</Generator>
@@ -210,5 +117,4 @@
   <Target Name="AfterBuild">
   </Target>
   -->
->>>>>>> 494c6051
 </Project>