--- conflicted
+++ resolved
@@ -10,23 +10,15 @@
 {
     public class ModelProperty
     {
-<<<<<<< HEAD
-        internal static Dictionary<System.Type, Dictionary<string, ModelProperty>> declaredProperties;
-        internal static Dictionary<System.Type, Dictionary<string, ModelProperty>> properties;
-=======
         private static Dictionary<System.Type, Dictionary<string, ModelProperty>> declaredProperties;
         private static Dictionary<System.Type, Dictionary<string, ModelProperty>> properties;
         private static Dictionary<System.Type, PropertyCache> cachedProperties;
->>>>>>> 494c6051
 
         static ModelProperty()
         {
             ModelProperty.declaredProperties = new Dictionary<System.Type, Dictionary<string, ModelProperty>>();
             ModelProperty.properties = new Dictionary<System.Type, Dictionary<string, ModelProperty>>();
-<<<<<<< HEAD
-=======
             ModelProperty.cachedProperties = new Dictionary<Type, PropertyCache>();
->>>>>>> 494c6051
         }
 
         private bool initialized = false;
@@ -36,22 +28,15 @@
         private List<ModelProperty> subsettingProperties;
         private List<ModelProperty> redefinedProperties;
         private List<ModelProperty> redefiningProperties;
-<<<<<<< HEAD
-=======
         private List<ModelProperty> cachedOppositeProperties;
         private List<ModelProperty> cachedSubsettedProperties;
         private List<ModelProperty> cachedSubsettingProperties;
         private List<ModelProperty> cachedRedefinedProperties;
         private List<ModelProperty> cachedRedefiningProperties;
->>>>>>> 494c6051
         private bool isReadonly = false;
         private bool isContainment = false;
         private System.Type itemType = null;
         private bool isCollection = false;
-<<<<<<< HEAD
-        private bool isModelObject = false;
-=======
->>>>>>> 494c6051
         private Lazy<MetaProperty> metaProperty = null;
 
         protected ModelProperty(string name, System.Type type, System.Type owningType, string declaredName, System.Type declaringType, Lazy<MetaProperty> metaProperty)
@@ -98,15 +83,11 @@
             get
             {
                 if (!this.initialized) this.Init();
-<<<<<<< HEAD
-                return this.oppositeProperties;
-=======
                 if (this.cachedOppositeProperties == null)
                 {
                     this.cachedOppositeProperties = new List<ModelProperty>(this.oppositeProperties);
                 }
                 return this.cachedOppositeProperties;
->>>>>>> 494c6051
             }
         }
 
@@ -115,15 +96,11 @@
             get
             {
                 if (!this.initialized) this.Init();
-<<<<<<< HEAD
-                return this.subsettedProperties;
-=======
                 if (this.cachedSubsettedProperties == null)
                 {
                     this.cachedSubsettedProperties = new List<ModelProperty>(this.subsettedProperties);
                 }
                 return this.cachedSubsettedProperties;
->>>>>>> 494c6051
             }
         }
 
@@ -132,15 +109,11 @@
             get
             {
                 if (!this.initialized) this.Init();
-<<<<<<< HEAD
-                return this.subsettingProperties;
-=======
                 if (this.cachedSubsettingProperties == null)
                 {
                     this.cachedSubsettingProperties = new List<ModelProperty>(this.subsettingProperties);
                 }
                 return this.cachedSubsettingProperties;
->>>>>>> 494c6051
             }
         }
         
@@ -149,15 +122,11 @@
             get
             {
                 if (!this.initialized) this.Init();
-<<<<<<< HEAD
-                return this.redefinedProperties;
-=======
                 if (this.cachedRedefinedProperties == null)
                 {
                     this.cachedRedefinedProperties = new List<ModelProperty>(this.redefinedProperties);
                 }
                 return this.cachedRedefinedProperties;
->>>>>>> 494c6051
             }
         }
 
@@ -166,15 +135,11 @@
             get
             {
                 if (!this.initialized) this.Init();
-<<<<<<< HEAD
-                return this.redefiningProperties;
-=======
                 if (this.cachedRedefiningProperties == null)
                 {
                     this.cachedRedefiningProperties = new List<ModelProperty>(this.redefiningProperties);
                 }
                 return this.cachedRedefiningProperties;
->>>>>>> 494c6051
             }
         }
 
@@ -206,18 +171,6 @@
             }
         }
 
-<<<<<<< HEAD
-        public bool IsModelObject
-        {
-            get
-            {
-                if (!this.initialized) this.Init();
-                return this.isModelObject;
-            }
-        }
-
-=======
->>>>>>> 494c6051
         public System.Type ItemType
         {
             get
@@ -243,18 +196,8 @@
                     {
                         this.isCollection = true;
                         this.itemType = lastGenericArgument;
-<<<<<<< HEAD
-                        this.isModelObject = typeof(IModelObject).IsAssignableFrom(this.itemType);
-                    }
-                }
-                else
-                {
-                    this.isModelObject = typeof(IModelObject).IsAssignableFrom(this.Type);
-                }
-=======
-                    }
-                }
->>>>>>> 494c6051
+                    }
+                }
                 foreach (var attribute in info.GetCustomAttributes(typeof(OppositeAttribute), true))
                 {
                     OppositeAttribute oppositeAttribute = attribute as OppositeAttribute;
@@ -265,10 +208,7 @@
                         if (modelProperty != null)
                         {
                             this.oppositeProperties.Add(modelProperty);
-<<<<<<< HEAD
-=======
                             this.cachedOppositeProperties = null;
->>>>>>> 494c6051
                         }
                     }
                 }
@@ -282,13 +222,9 @@
                         if (modelProperty != null)
                         {
                             this.subsettedProperties.Add(modelProperty);
-<<<<<<< HEAD
-                            modelProperty.subsettingProperties.Add(this);
-=======
                             this.cachedSubsettedProperties = null;
                             modelProperty.subsettingProperties.Add(this);
                             modelProperty.cachedSubsettingProperties = null;
->>>>>>> 494c6051
                         }
                     }
                 }
@@ -302,13 +238,9 @@
                         if (modelProperty != null)
                         {
                             this.redefinedProperties.Add(modelProperty);
-<<<<<<< HEAD
-                            modelProperty.redefiningProperties.Add(this);
-=======
                             this.cachedRedefinedProperties = null;
                             modelProperty.redefiningProperties.Add(this);
                             modelProperty.cachedRedefiningProperties = null;
->>>>>>> 494c6051
                         }
                     }
                 }
@@ -349,34 +281,6 @@
             return ModelProperty.RegisterProperty(new ModelProperty(name, type, owningType, name + "Property", owningType, null));
         }
 
-<<<<<<< HEAD
-        public static ModelProperty Register(string name, System.Type type, System.Type owningType, string declaredName)
-        {
-            return ModelProperty.RegisterProperty(new ModelProperty(name, type, owningType, declaredName, owningType, null));
-        }
-
-        public static ModelProperty Register(string name, System.Type type, System.Type owningType, System.Type declaringType)
-        {
-            return ModelProperty.RegisterProperty(new ModelProperty(name, type, owningType, name + "Property", declaringType, null));
-        }
-
-        public static ModelProperty Register(string name, System.Type type, System.Type owningType, string declaredName, System.Type declaringType)
-        {
-            return ModelProperty.RegisterProperty(new ModelProperty(name, type, owningType, declaredName, declaringType, null));
-        }
-
-        public static ModelProperty Register(string name, System.Type type, System.Type owningType, Lazy<MetaProperty> metaProperty)
-        {
-            return ModelProperty.RegisterProperty(new ModelProperty(name, type, owningType, name + "Property", owningType, metaProperty));
-        }
-
-        public static ModelProperty Register(string name, System.Type type, System.Type owningType, string declaredName, Lazy<MetaProperty> metaProperty)
-        {
-            return ModelProperty.RegisterProperty(new ModelProperty(name, type, owningType, declaredName, owningType, metaProperty));
-        }
-
-=======
->>>>>>> 494c6051
         public static ModelProperty Register(string name, System.Type type, System.Type owningType, System.Type declaringType, Lazy<MetaProperty> metaProperty)
         {
             return ModelProperty.RegisterProperty(new ModelProperty(name, type, owningType, name + "Property", declaringType, metaProperty));
@@ -401,8 +305,6 @@
             return null;
         }
 
-<<<<<<< HEAD
-=======
         private static void ClearCache()
         {
             ModelProperty.cachedProperties = new Dictionary<System.Type, PropertyCache>();
@@ -447,7 +349,6 @@
             return propertyCache;
         }
 
->>>>>>> 494c6051
         protected static ModelProperty RegisterProperty(ModelProperty property)
         {
             Dictionary<string, ModelProperty> propertyList;
@@ -460,19 +361,6 @@
             {
                 throw new ModelException("Property '" + property + "' is already registered as '" + propertyList[property.Name] + "'.");
             }
-<<<<<<< HEAD
-            propertyList.Add(property.Name, property);
-            if (!ModelProperty.declaredProperties.TryGetValue(property.DeclaringType, out propertyList))
-            {
-                propertyList = new Dictionary<string, ModelProperty>();
-                ModelProperty.declaredProperties.Add(property.DeclaringType, propertyList);
-            }
-            if (propertyList.ContainsKey(property.Name))
-            {
-                throw new ModelException("Property '" + property + "' is already declared as '" + propertyList[property.Name] + "'.");
-            }
-            propertyList.Add(property.Name, property);
-=======
             Dictionary<string, ModelProperty> declaredPropertyList;
             if (!ModelProperty.declaredProperties.TryGetValue(property.DeclaringType, out declaredPropertyList))
             {
@@ -486,52 +374,22 @@
             propertyList.Add(property.Name, property);
             declaredPropertyList.Add(property.Name, property);
             ModelProperty.ClearCache();
->>>>>>> 494c6051
             return property;
         }
 
         public static IEnumerable<ModelProperty> GetPropertiesForType(System.Type owningType)
         {
-<<<<<<< HEAD
-            Dictionary<string, ModelProperty> propertyList;
-            RuntimeHelpers.RunClassConstructor(owningType.TypeHandle);
-            if (ModelProperty.properties.TryGetValue(owningType, out propertyList))
-            {
-                return propertyList.Values;
-            }
-            return new ModelProperty[0];
-=======
             return ModelProperty.GetCachedProperties(owningType).Properties;
         }
 
         public static IEnumerable<ModelProperty> GetDeclaredPropertiesForType(System.Type owningType)
         {
             return ModelProperty.GetCachedProperties(owningType).DeclaredProperties;
->>>>>>> 494c6051
         }
 
         public static IEnumerable<ModelProperty> GetAllPropertiesForType(System.Type owningType)
         {
-<<<<<<< HEAD
-            HashSet<ModelProperty> result = new HashSet<ModelProperty>();
-            Dictionary<string, ModelProperty> propertyList;
-            RuntimeHelpers.RunClassConstructor(owningType.TypeHandle);
-            if (ModelProperty.properties.TryGetValue(owningType, out propertyList))
-            {
-                result.UnionWith(propertyList.Values);
-            }
-            if (owningType.BaseType != null && owningType.BaseType != typeof(ModelObject))
-            {
-                result.UnionWith(ModelProperty.GetAllPropertiesForType(owningType.BaseType));
-            }
-            foreach (var super in owningType.GetInterfaces())
-            {
-                result.UnionWith(ModelProperty.GetAllPropertiesForType(super));
-            }
-            return result;
-=======
             return ModelProperty.GetCachedProperties(owningType).AllProperties;
->>>>>>> 494c6051
         }
 
         public override string ToString()
@@ -564,8 +422,6 @@
 
             return IsAssignableToGenericType(baseType, genericType);
         }
-<<<<<<< HEAD
-=======
 
         private class PropertyCache
         {
@@ -580,6 +436,5 @@
             public List<ModelProperty> Properties { get; private set; }
             public List<ModelProperty> AllProperties { get; private set; }
         }
->>>>>>> 494c6051
     }
 }