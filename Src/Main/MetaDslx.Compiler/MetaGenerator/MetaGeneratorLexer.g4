<<<<<<< HEAD
/*
 * To change this license header, choose License Headers in Project Properties.
 * To change this template file, choose Tools | Templates
 * and open the template in the editor.
 */
lexer grammar MetaGeneratorLexer;

@lexer::members {
    public int _templateParenthesis = 0;
    public int _templateBrackets = 0;
}

// Keywords
                                                               
KNamespace : 'namespace';
KGenerator : 'generator';
KUsing : 'using';
KConfiguration : 'configuration';
KProperties : 'properties';
KTemplate : 'template' {Mode(TEMPLATE_HEADER); _templateParenthesis=0;};
KFunction : 'function';
KReturn : 'return';
KSwitch : 'switch';
KCase : 'case';
KType : 'type';
KVoid : 'void';
KEnd : 'end';
KFor : 'for';
KForEach : 'foreach';
KIn : 'in';
KIf : 'if';
KElse : 'else';
KLoop : 'loop';
KHasLoop : 'hasloop';
KWhere : 'where';
KOrderBy : 'orderby';
KDescending : 'descending';
KNull : 'null';
KTrue : 'true';
KFalse : 'false';
KBool : 'bool' | 'boolean';
KByte : 'byte';
KChar : 'char';
KDecimal : 'decimal';
KDouble : 'double';
KFloat : 'float';
KInt : 'int';
KLong : 'long';
KObject : 'object';
KSByte : 'sbyte';
KShort : 'short';
KString : 'string';
KUInt : 'uint';
KULong : 'ulong';
KUShort : 'ushort';
KThis : 'this';
KNew : 'new';
KIs : 'is';
KAs : 'as';
KTypeof : 'typeof';
KDefault : 'default';

// Tokens
                                                                           
TSemicolon : ';';
TColon : ':';
TDot : '.';
TComma : ',';
TAssign : '=';
TAssignPlus : '+=';
TAssignMinus : '-=';
TAssignAsterisk : '*=';
TAssignSlash : '/=';
TAssignPercent : '%=';
TAssignAmp : '&=';
TAssignPipe : '|=';
TAssignHat : '^=';
TAssignLeftShift : '<<=';
TAssignRightShift : '>>=';
TOpenParenthesis : '(';
TCloseParenthesis : ')';
TOpenBracket : '[';
TCloseBracket : ']';
TOpenBrace : '{';
TCloseBrace : '}';
TEquals : '==';
TNotEquals : '!=';
TArrow : '=>';
TSingleArrow : '->';
TLessThan : '<';
TGreaterThan : '>';
TLessThanOrEquals : '<=';
TGreaterThanOrEquals : '>=';
TQuestion : '?';
TPlus : '+';
TMinus : '-';
TExclamation : '!';
TTilde : '~';
TAsterisk : '*';
TSlash : '/';
TPercent : '%';
TPlusPlus : '++';
TMinusMinus : '--';
TColonColon : '::';
TAmp : '&';
THat : '^';
TPipe : '|';
TAnd : '&&';
TXor : '^^';
TOr : '||';
TQuestionQuestion : '??';


                                   
IdentifierNormal : IdentifierBegin IdentifierCharacter*;
//IdentifierGeneral : IdentifierGeneralBegin IdentifierGeneralCharacter*;
//IdentifierVerbatimStart : '@[' -> more, mode(VERBATIM_IDENTIFIER);
fragment IdentifierBegin : [a-zA-Z_];
fragment IdentifierCharacter : [a-zA-Z0-9_];
fragment IdentifierVerbatimCharacter : ~[\]] | IdentifierVerbatimEscape;
fragment IdentifierVerbatimEscape : '\\\\' | '\\]';
fragment IdentifierGeneralBegin : [a-zA-Z_];
fragment IdentifierGeneralCharacter : [a-zA-Z0-9_];

                               
IntegerLiteral : DecimalDigits | Hexadecimal;
                               
DecimalLiteral : DecimalDigit+ '.' DecimalDigit+;
                               
ScientificLiteral : DecimalLiteral [eE] Sign? DecimalDigit+;
fragment DecimalDigits : DecimalDigit+;
fragment DecimalDigit : [0-9];
fragment Sign : '+' | '-';
fragment Hexadecimal : ('0x'|'0X') HexDigit*;
fragment HexDigit : [0-9a-fA-F];

                               
DateTimeOffsetLiteral : DateLiteral 'T' TimeLiteral TimeZone;
                               
DateTimeLiteral : DateLiteral 'T' TimeLiteral;
                               
DateLiteral : Sign? DateYear '-' DateMonth '-' DateDay;
                               
TimeLiteral : TimeHourMinute ':' TimeSecond;
fragment DateDay
    : '01' | '02' | '03' | '04' | '05' | '06' | '07' | '08' | '09' | '10'
    | '11' | '12' | '13' | '14' | '15'
    | '16' | '17' | '18' | '19' | '20' | '21' | '22' | '23' | '24' | '25'
    | '26' | '27' | '28' | '29' | '30'
    | '31';
fragment DateMonth 
    : '01' | '02' | '03' | '04' | '05' | '06' | '07' | '08' | '09' | '10' 
    | '11' | '12';
fragment DateYear : DecimalDigit DecimalDigit DecimalDigit DecimalDigit;
fragment TimeZone: Sign OffsetTimeHourMinute | 'Z';
fragment OffsetTimeHour
    : '00' | '01' | '02' | '03' | '04' | '05' | '06' | '07' | '08' | '09'
    | '10' | '11' | '12' | '13' | '14';
fragment OffsetTimeHourMinute: OffsetTimeHour ':' TimeMinute;
fragment TimeHour
    : '00' | '01' | '02' | '03' | '04' | '05' | '06' | '07' | '08' | '09'
    | '10' | '11'
    | '12' | '13' | '14' | '15' | '16' | '17' | '18' | '19' | '20' | '21'
    | '22' | '23';
fragment TimeHourMinute: TimeHour ':' TimeMinute;
fragment TimeMinute: ['0'-'5'] DecimalDigit;
fragment TimeSecond: ['0'-'5'] DecimalDigit TimeSecondDecimalPart?;
fragment TimeSecondDecimalPart: '.' DecimalDigits;

                               
CharLiteral : '\'' SingleQuoteTextCharacter* '\'';

                               
RegularStringLiteral
    : '"' DoubleQuoteTextCharacter* '"';
//    | '\'' SingleQuoteTextCharacter* '\'';

                               
DoubleQuoteVerbatimStringLiteralStart : '@"' -> more, mode(DOUBLEQUOTE_VERBATIM_STRING);
//SingleQuoteVerbatimStringLiteralStart : '@''' -> more, mode(SINGLEQUOTE_VERBATIM_STRING);
fragment SingleQuoteTextCharacter 
    : SingleQuoteTextSimple | CharacterEscapeSimple | CharacterEscapeUnicode;
fragment SingleQuoteTextSimple 
    : ~('\'' | '\\' | '\u000A' | '\u000D' | '\u0085' | '\u2028' | '\u2029');
fragment SingleQuoteTextVerbatimCharacter 
    : ~['\''] | SingleQuoteTextVerbatimCharacterEscape;
fragment SingleQuoteTextVerbatimCharacterEscape : '\'' '\'';
fragment SingleQuoteTextVerbatimCharacters : SingleQuoteTextVerbatimCharacter+;
fragment DoubleQuoteTextCharacter 
    : DoubleQuoteTextSimple | CharacterEscapeSimple | CharacterEscapeUnicode;
fragment DoubleQuoteTextSimple 
    : ~('"' | '\\' | '\u000A' | '\u000D' | '\u0085' | '\u2028' | '\u2029');
fragment DoubleQuoteTextVerbatimCharacter 
    : ~['"'] | DoubleQuoteTextVerbatimCharacterEscape;
fragment DoubleQuoteTextVerbatimCharacterEscape : '"' '"';
fragment DoubleQuoteTextVerbatimCharacters : DoubleQuoteTextVerbatimCharacter+;
fragment CharacterEscapeSimple : '\\' CharacterEscapeSimpleCharacter;
fragment CharacterEscapeSimpleCharacter 
    : '\'' | '"' | '\\' | '0' | 'a' | 'b' | 'f' | 'n' | 'r' | 't' | 'v'; 
fragment CharacterEscapeUnicode
    : '\\u' HexDigit HexDigit HexDigit HexDigit
    | '\\U' HexDigit HexDigit HexDigit HexDigit HexDigit HexDigit HexDigit HexDigit;

                               
GuidLiteral : '#[' HexDigit HexDigit HexDigit HexDigit HexDigit HexDigit HexDigit
                   HexDigit '-' HexDigit HexDigit HexDigit HexDigit '-'
                   HexDigit HexDigit HexDigit HexDigit '-'
                   HexDigit HexDigit HexDigit HexDigit '-'
                   HexDigit HexDigit HexDigit HexDigit HexDigit HexDigit HexDigit
                   HexDigit HexDigit HexDigit HexDigit HexDigit ']';

// Whitespace and comments
UTF8BOM : [\u00EF][\u00BB][\u00BF] -> channel(WHITESPACE);
WHITESPACE : [\u0020\u0009\u000B\u000C\u00A0\u001A]+ -> channel(WHITESPACE);
CRLF : '\r'? '\n' -> channel(WHITESPACE);
LINEBREAK : [\u0085\u2028\u2029] -> channel(WHITESPACE);
                                
LINE_COMMENT : '//' ~[\r\n]* -> channel(COMMENT);
                                
COMMENT_START : '/*' -> more, mode(MULTILINE_COMMENT), channel(COMMENT);

                                
mode MULTILINE_COMMENT;

COMMENT_CRLF : '\r'? '\n' -> more, channel(COMMENT);
COMMENT_LINEBREAK : [\u0085\u2028\u2029] -> more, channel(COMMENT);
COMMENT_TEXT : ~[\*\r\n\u0085\u2028\u2029]+ -> more, channel(COMMENT);
                                
COMMENT : '*/' -> mode(DEFAULT_MODE), channel(COMMENT);
COMMENT_STAR : '*' -> more, channel(COMMENT);

                               
mode DOUBLEQUOTE_VERBATIM_STRING;

DoubleQuoteVerbatimStringText : DoubleQuoteTextVerbatimCharacter -> more;
DoubleQuoteVerbatimStringLiteral : '"' -> mode(DEFAULT_MODE);

/*
mode SINGLEQUOTE_VERBATIM_STRING;

SingleQuoteVerbatimStringText : SingleQuoteTextVerbatimCharacter -> more;
SingleQuoteVerbatimStringLiteral : '"' -> mode(DEFAULT_MODE);

mode VERBATIM_IDENTIFIER;

IdentifierVerbatimText : IdentifierVerbatimCharacter -> more;
IdentifierVerbatim : ']' -> mode(DEFAULT_MODE);
*/


mode TEMPLATE_HEADER;

TH_CRLF : '\r'? '\n' {Type=CRLF; Channel=WHITESPACE; };
TH_LINEBREAK : [\u0085\u2028\u2029] {Type=LINEBREAK; Channel=WHITESPACE; };
TH_WHITESPACE : [\u0020\u0009\u000B\u000C\u00A0\u001A]+ -> type(WHITESPACE), channel(WHITESPACE);

TH_KEnd : KEnd -> type(KEnd);
TH_KFor : KFor -> type(KFor);
TH_KForEach : KForEach -> type(KForEach);
TH_KIn : KIn -> type(KIn);
TH_KIf : KIf -> type(KIf);
TH_KElse : KElse -> type(KElse);
TH_KLoop : KLoop -> type(KLoop);
TH_KHasLoop : KHasLoop -> type(KHasLoop);
TH_KWhere : KWhere -> type(KWhere);
TH_KOrderBy : KOrderBy -> type(KOrderBy);
TH_KDescending : KDescending -> type(KDescending);
TH_KNull : KNull -> type(KNull);
TH_KTrue : KTrue -> type(KTrue);
TH_KFalse : KFalse -> type(KFalse);
TH_KBool : KBool -> type(KBool);
TH_KByte : KByte -> type(KByte);
TH_KChar : KChar -> type(KChar);
TH_KDecimal : KDecimal -> type(KDecimal);
TH_KDouble : KDouble -> type(KDouble);
TH_KFloat : KFloat -> type(KFloat);
TH_KInt : KInt -> type(KInt);
TH_KLong : KLong -> type(KLong);
TH_KObject : KObject -> type(KObject);
TH_KSByte : KSByte -> type(KSByte);
TH_KShort : KShort -> type(KShort);
TH_KString : KString -> type(KString);
TH_KUInt : KUInt -> type(KUInt);
TH_KULong : KULong -> type(KULong);
TH_KUShort : KUShort -> type(KUShort);
TH_KThis : KThis -> type(KThis);
TH_KNew : KNew -> type(KNew);
TH_KIs : KIs -> type(KIs);
TH_KAs : KAs -> type(KAs);
TH_KTypeof : KTypeof -> type(KTypeof);
TH_KDefault : KDefault -> type(KDefault);

TH_TSemicolon : TSemicolon -> type(TSemicolon);
TH_TColon : TColon -> type(TColon);
TH_TDot : TDot -> type(TDot);
TH_TComma : TComma -> type(TComma);
TH_TAssign : TAssign -> type(TAssign);
TH_TAssignPlus : TAssignPlus -> type(TAssignPlus);
TH_TAssignMinus : TAssignMinus -> type(TAssignMinus);
TH_TAssignAsterisk : TAssignAsterisk -> type(TAssignAsterisk);
TH_TAssignSlash : TAssignSlash -> type(TAssignSlash);
TH_TAssignPercent : TAssignPercent -> type(TAssignPercent);
TH_TAssignAmp : TAssignAmp -> type(TAssignAmp);
TH_TAssignPipe : TAssignPipe -> type(TAssignPipe);
TH_TAssignHat : TAssignHat -> type(TAssignHat);
TH_TAssignLeftShift : TAssignLeftShift -> type(TAssignLeftShift);
TH_TAssignRightShift : TAssignRightShift -> type(TAssignRightShift);
TH_TOpenParenthesis : TOpenParenthesis {Type=TOpenParenthesis; _templateParenthesis++;};
                                 
TH_TCloseParenthesis : TCloseParenthesis {Type=TCloseParenthesis; _templateParenthesis--; if(_templateParenthesis == 0) Mode(TEMPLATE_OUTPUT); };
TH_TOpenBracket : TOpenBracket -> type(TCloseParenthesis);
TH_TCloseBracket : TCloseBracket -> type(TCloseParenthesis);
TH_TOpenBrace : TOpenBrace -> type(TOpenBrace);
TH_TCloseBrace : TCloseBrace -> type(TCloseBrace);
TH_TEquals : TEquals -> type(TEquals);
TH_TNotEquals : TNotEquals -> type(TNotEquals);
TH_TArrow : TArrow -> type(TArrow);
TH_TSingleArrow : TSingleArrow -> type(TSingleArrow);
TH_TLessThan : TLessThan -> type(TLessThan);
TH_TGreaterThan : TGreaterThan -> type(TGreaterThan);
TH_TLessThanOrEquals : TLessThanOrEquals -> type(TLessThanOrEquals);
TH_TGreaterThanOrEquals : TGreaterThanOrEquals -> type(TGreaterThanOrEquals);
TH_TQuestion : TQuestion -> type(TQuestion);
TH_TPlus : TPlus -> type(TPlus);
TH_TMinus : TMinus -> type(TMinus);
TH_TExclamation : TExclamation -> type(TExclamation);
TH_TTilde : TTilde -> type(TTilde);
TH_TAsterisk : TAsterisk -> type(TAsterisk);
TH_TSlash : TSlash -> type(TSlash);
TH_TPercent : TPercent -> type(TPercent);
TH_TPlusPlus : TPlusPlus -> type(TPlusPlus);
TH_TMinusMinus : TMinusMinus -> type(TMinusMinus);
TH_TColonColon : TColonColon -> type(TColonColon);
TH_TAmp : TAmp -> type(TAmp);
TH_THat : THat -> type(THat);
TH_TPipe : TPipe -> type(TPipe);
TH_TAnd : TAnd -> type(TAnd);
TH_TXor : TXor -> type(TXor);
TH_TOr : TOr -> type(TOr);
TH_TQuestionQuestion : TQuestionQuestion -> type(TQuestionQuestion);

TH_IdentifierNormal : IdentifierNormal -> type(IdentifierNormal);
TH_IntegerLiteral : IntegerLiteral -> type(IntegerLiteral);
TH_DecimalLiteral : DecimalLiteral -> type(DecimalLiteral);
TH_ScientificLiteral : ScientificLiteral -> type(ScientificLiteral);
TH_DateTimeOffsetLiteral : DateTimeOffsetLiteral -> type(DateTimeOffsetLiteral);
TH_DateTimeLiteral : DateTimeLiteral -> type(DateTimeLiteral);
TH_DateLiteral : DateLiteral -> type(DateLiteral);
TH_TimeLiteral : TimeLiteral -> type(TimeLiteral);
TH_CharLiteral : CharLiteral -> type(CharLiteral);
TH_RegularStringLiteral : RegularStringLiteral -> type(RegularStringLiteral);
TH_GuidLiteral : GuidLiteral -> type(GuidLiteral);

                                                    
mode TEMPLATE_OUTPUT;

                                
KEndTemplate : 'end template' ('\r'? '\n' | [\u0085\u2028\u2029]) -> mode(DEFAULT_MODE);

                                                     
TemplateLineControl : ('\\' | '^') [\u0020\u0009\u000B\u000C\u00A0\u001A]* (TemplateCrLf | TemplateLineBreak);
                                                    
TemplateOutput : (~[\\\^\[\r\n\u0085\u2028\u2029]+ | '\\' | '^');
                                                    
TemplateCrLf : '\r'? '\n';
                                                    
TemplateLineBreak : [\u0085\u2028\u2029];
                                                     
TemplateStatementStart : '[' {Mode(TEMPLATE_STATEMENT); _templateBrackets=0;};

mode TEMPLATE_STATEMENT;

TemplateStatementCrLf : '\r'? '\n' -> type(CRLF), channel(WHITESPACE), mode(TEMPLATE_OUTPUT);
TemplateStatementLineBreak : [\u0085\u2028\u2029] -> type(LINEBREAK), channel(WHITESPACE), mode(TEMPLATE_OUTPUT);
                                                     
TemplateStatementEnd : {_templateBrackets == 0}? ']' -> mode(TEMPLATE_OUTPUT);
TemplateStatement_COMMENT_START : '/*' -> more, mode(TEMPLATE_STATEMENT_COMMENT), channel(COMMENT);
TemplateStatement_WHITESPACE : [\u0020\u0009\u000B\u000C\u00A0\u001A]+ -> type(WHITESPACE), channel(WHITESPACE);

TS_KSwitch : KSwitch -> type(KSwitch);
TS_KCase : KCase -> type(KCase);
TS_KType : KType -> type(KType);
TS_KEnd : KEnd -> type(KEnd);
TS_KFor : KFor -> type(KFor);
TS_KForEach : KForEach -> type(KForEach);
TS_KIn : KIn -> type(KIn);
TS_KIf : KIf -> type(KIf);
TS_KElse : KElse -> type(KElse);
TS_KLoop : KLoop -> type(KLoop);
TS_KHasLoop : KHasLoop -> type(KHasLoop);
TS_KWhere : KWhere -> type(KWhere);
TS_KOrderBy : KOrderBy -> type(KOrderBy);
TS_KDescending : KDescending -> type(KDescending);
TS_KNull : KNull -> type(KNull);
TS_KTrue : KTrue -> type(KTrue);
TS_KFalse : KFalse -> type(KFalse);
TS_KBool : KBool -> type(KBool);
TS_KByte : KByte -> type(KByte);
TS_KChar : KChar -> type(KChar);
TS_KDecimal : KDecimal -> type(KDecimal);
TS_KDouble : KDouble -> type(KDouble);
TS_KFloat : KFloat -> type(KFloat);
TS_KInt : KInt -> type(KInt);
TS_KLong : KLong -> type(KLong);
TS_KObject : KObject -> type(KObject);
TS_KSByte : KSByte -> type(KSByte);
TS_KShort : KShort -> type(KShort);
TS_KString : KString -> type(KString);
TS_KUInt : KUInt -> type(KUInt);
TS_KULong : KULong -> type(KULong);
TS_KUShort : KUShort -> type(KUShort);
TS_KThis : KThis -> type(KThis);
TS_KNew : KNew -> type(KNew);
TS_KIs : KIs -> type(KIs);
TS_KAs : KAs -> type(KAs);
TS_KTypeof : KTypeof -> type(KTypeof);
TS_KDefault : KDefault -> type(KDefault);

TS_TSemicolon : TSemicolon -> type(TSemicolon);
TS_TColon : TColon -> type(TColon);
TS_TDot : TDot -> type(TDot);
TS_TComma : TComma -> type(TComma);
TS_TAssign : TAssign -> type(TAssign);
TS_TAssignPlus : TAssignPlus -> type(TAssignPlus);
TS_TAssignMinus : TAssignMinus -> type(TAssignMinus);
TS_TAssignAsterisk : TAssignAsterisk -> type(TAssignAsterisk);
TS_TAssignSlash : TAssignSlash -> type(TAssignSlash);
TS_TAssignPercent : TAssignPercent -> type(TAssignPercent);
TS_TAssignAmp : TAssignAmp -> type(TAssignAmp);
TS_TAssignPipe : TAssignPipe -> type(TAssignPipe);
TS_TAssignHat : TAssignHat -> type(TAssignHat);
TS_TAssignLeftShift : TAssignLeftShift -> type(TAssignLeftShift);
TS_TAssignRightShift : TAssignRightShift -> type(TAssignRightShift);
TS_TOpenParenthesis : TOpenParenthesis -> type(TOpenParenthesis);
TS_TCloseParenthesis : TCloseParenthesis -> type(TCloseParenthesis);
TS_TOpenBracket : TOpenBracket {_templateBrackets++; Type=TOpenBracket;};
TS_TCloseBracket : {_templateBrackets>0}? TCloseBracket {_templateBrackets--; Type=TCloseBracket;};
TS_TOpenBrace : TOpenBrace -> type(TOpenBrace);
TS_TCloseBrace : TCloseBrace -> type(TCloseBrace);
TS_TEquals : TEquals -> type(TEquals);
TS_TNotEquals : TNotEquals -> type(TNotEquals);
TS_TArrow : TArrow -> type(TArrow);
TS_TSingleArrow : TSingleArrow -> type(TSingleArrow);
TS_TLessThan : TLessThan -> type(TLessThan);
TS_TGreaterThan : TGreaterThan -> type(TGreaterThan);
TS_TLessThanOrEquals : TLessThanOrEquals -> type(TLessThanOrEquals);
TS_TGreaterThanOrEquals : TGreaterThanOrEquals -> type(TGreaterThanOrEquals);
TS_TQuestion : TQuestion -> type(TQuestion);
TS_TPlus : TPlus -> type(TPlus);
TS_TMinus : TMinus -> type(TMinus);
TS_TExclamation : TExclamation -> type(TExclamation);
TS_TTilde : TTilde -> type(TTilde);
TS_TAsterisk : TAsterisk -> type(TAsterisk);
TS_TSlash : TSlash -> type(TSlash);
TS_TPercent : TPercent -> type(TPercent);
TS_TPlusPlus : TPlusPlus -> type(TPlusPlus);
TS_TMinusMinus : TMinusMinus -> type(TMinusMinus);
TS_TColonColon : TColonColon -> type(TColonColon);
TS_TAmp : TAmp -> type(TAmp);
TS_THat : THat -> type(THat);
TS_TPipe : TPipe -> type(TPipe);
TS_TAnd : TAnd -> type(TAnd);
TS_TXor : TXor -> type(TXor);
TS_TOr : TOr -> type(TOr);
TS_TQuestionQuestion : TQuestionQuestion -> type(TQuestionQuestion);

TS_IdentifierNormal : IdentifierNormal -> type(IdentifierNormal);
TS_IntegerLiteral : IntegerLiteral -> type(IntegerLiteral);
TS_DecimalLiteral : DecimalLiteral -> type(DecimalLiteral);
TS_ScientificLiteral : ScientificLiteral -> type(ScientificLiteral);
TS_DateTimeOffsetLiteral : DateTimeOffsetLiteral -> type(DateTimeOffsetLiteral);
TS_DateTimeLiteral : DateTimeLiteral -> type(DateTimeLiteral);
TS_DateLiteral : DateLiteral -> type(DateLiteral);
TS_TimeLiteral : TimeLiteral -> type(TimeLiteral);
TS_CharLiteral : CharLiteral -> type(CharLiteral);
TS_RegularStringLiteral : RegularStringLiteral -> type(RegularStringLiteral);
TS_GuidLiteral : GuidLiteral -> type(GuidLiteral);

                                
mode TEMPLATE_STATEMENT_COMMENT;

TemplateStatement_COMMENT_CRLF : '\r'? '\n' -> mode(TEMPLATE_OUTPUT), channel(COMMENT), type(COMMENT);
TemplateStatement_COMMENT_LINEBREAK : [\u0085\u2028\u2029] -> mode(TEMPLATE_OUTPUT), channel(COMMENT), type(COMMENT);
TemplateStatement_COMMENT_TEXT : ~[\*\r\n\u0085\u2028\u2029]+ -> more, channel(COMMENT);

TemplateStatement_COMMENT : '*/' -> mode(TEMPLATE_STATEMENT), channel(COMMENT), type(COMMENT);
TemplateStatement_COMMENT_STAR : '*' -> more, channel(COMMENT);
=======
﻿lexer grammar MetaGeneratorLexer;

@lexer::members {
    public int _templateParenthesis = 0;
    public int _templateBrackets = 0;
}

// Keywords
                                                               
KNamespace : 'namespace';
KGenerator : 'generator';
KUsing : 'using';
KConfiguration : 'configuration';
KProperties : 'properties';
KTemplate : 'template' {Mode(TEMPLATE_HEADER); _templateParenthesis=0;};
KFunction : 'function';
KReturn : 'return';
KSwitch : 'switch';
KCase : 'case';
KType : 'type';
KVoid : 'void';
KEnd : 'end';
KFor : 'for';
KForEach : 'foreach';
KIn : 'in';
KIf : 'if';
KElse : 'else';
KLoop : 'loop';
KHasLoop : 'hasloop';
KWhere : 'where';
KOrderBy : 'orderby';
KDescending : 'descending';
KNull : 'null';
KTrue : 'true';
KFalse : 'false';
KBool : 'bool' | 'boolean';
KByte : 'byte';
KChar : 'char';
KDecimal : 'decimal';
KDouble : 'double';
KFloat : 'float';
KInt : 'int';
KLong : 'long';
KObject : 'object';
KSByte : 'sbyte';
KShort : 'short';
KString : 'string';
KUInt : 'uint';
KULong : 'ulong';
KUShort : 'ushort';
KThis : 'this';
KNew : 'new';
KIs : 'is';
KAs : 'as';
KTypeof : 'typeof';
KDefault : 'default';

// Tokens
                                                                           
TSemicolon : ';';
TColon : ':';
TDot : '.';
TComma : ',';
TAssign : '=';
TAssignPlus : '+=';
TAssignMinus : '-=';
TAssignAsterisk : '*=';
TAssignSlash : '/=';
TAssignPercent : '%=';
TAssignAmp : '&=';
TAssignPipe : '|=';
TAssignHat : '^=';
TAssignLeftShift : '<<=';
TAssignRightShift : '>>=';
TOpenParenthesis : '(';
TCloseParenthesis : ')';
TOpenBracket : '[';
TCloseBracket : ']';
TOpenBrace : '{';
TCloseBrace : '}';
TEquals : '==';
TNotEquals : '!=';
TArrow : '=>';
TSingleArrow : '->';
TLessThan : '<';
TGreaterThan : '>';
TLessThanOrEquals : '<=';
TGreaterThanOrEquals : '>=';
TQuestion : '?';
TPlus : '+';
TMinus : '-';
TExclamation : '!';
TTilde : '~';
TAsterisk : '*';
TSlash : '/';
TPercent : '%';
TPlusPlus : '++';
TMinusMinus : '--';
TColonColon : '::';
TAmp : '&';
THat : '^';
TPipe : '|';
TAnd : '&&';
TXor : '^^';
TOr : '||';
TQuestionQuestion : '??';


                                   
IdentifierNormal : IdentifierBegin IdentifierCharacter*;
//IdentifierGeneral : IdentifierGeneralBegin IdentifierGeneralCharacter*;
//IdentifierVerbatimStart : '@[' -> more, mode(VERBATIM_IDENTIFIER);
fragment IdentifierBegin : [a-zA-Z_];
fragment IdentifierCharacter : [a-zA-Z0-9_];
fragment IdentifierVerbatimCharacter : ~[\]] | IdentifierVerbatimEscape;
fragment IdentifierVerbatimEscape : '\\\\' | '\\]';
fragment IdentifierGeneralBegin : [a-zA-Z_];
fragment IdentifierGeneralCharacter : [a-zA-Z0-9_];

                               
IntegerLiteral : DecimalDigits | Hexadecimal;
                               
DecimalLiteral : DecimalDigit+ '.' DecimalDigit+;
                               
ScientificLiteral : DecimalLiteral [eE] Sign? DecimalDigit+;
fragment DecimalDigits : DecimalDigit+;
fragment DecimalDigit : [0-9];
fragment Sign : '+' | '-';
fragment Hexadecimal : ('0x'|'0X') HexDigit*;
fragment HexDigit : [0-9a-fA-F];

                               
DateTimeOffsetLiteral : DateLiteral 'T' TimeLiteral TimeZone;
                               
DateTimeLiteral : DateLiteral 'T' TimeLiteral;
                               
DateLiteral : Sign? DateYear '-' DateMonth '-' DateDay;
                               
TimeLiteral : TimeHourMinute ':' TimeSecond;
fragment DateDay
    : '01' | '02' | '03' | '04' | '05' | '06' | '07' | '08' | '09' | '10'
    | '11' | '12' | '13' | '14' | '15'
    | '16' | '17' | '18' | '19' | '20' | '21' | '22' | '23' | '24' | '25'
    | '26' | '27' | '28' | '29' | '30'
    | '31';
fragment DateMonth 
    : '01' | '02' | '03' | '04' | '05' | '06' | '07' | '08' | '09' | '10' 
    | '11' | '12';
fragment DateYear : DecimalDigit DecimalDigit DecimalDigit DecimalDigit;
fragment TimeZone: Sign OffsetTimeHourMinute | 'Z';
fragment OffsetTimeHour
    : '00' | '01' | '02' | '03' | '04' | '05' | '06' | '07' | '08' | '09'
    | '10' | '11' | '12' | '13' | '14';
fragment OffsetTimeHourMinute: OffsetTimeHour ':' TimeMinute;
fragment TimeHour
    : '00' | '01' | '02' | '03' | '04' | '05' | '06' | '07' | '08' | '09'
    | '10' | '11'
    | '12' | '13' | '14' | '15' | '16' | '17' | '18' | '19' | '20' | '21'
    | '22' | '23';
fragment TimeHourMinute: TimeHour ':' TimeMinute;
fragment TimeMinute: ['0'-'5'] DecimalDigit;
fragment TimeSecond: ['0'-'5'] DecimalDigit TimeSecondDecimalPart?;
fragment TimeSecondDecimalPart: '.' DecimalDigits;

                               
CharLiteral : '\'' SingleQuoteTextCharacter* '\'';

                               
RegularStringLiteral
    : '"' DoubleQuoteTextCharacter* '"';
//    | '\'' SingleQuoteTextCharacter* '\'';

                               
DoubleQuoteVerbatimStringLiteralStart : '@"' -> more, mode(DOUBLEQUOTE_VERBATIM_STRING);
//SingleQuoteVerbatimStringLiteralStart : '@''' -> more, mode(SINGLEQUOTE_VERBATIM_STRING);
fragment SingleQuoteTextCharacter 
    : SingleQuoteTextSimple | CharacterEscapeSimple | CharacterEscapeUnicode;
fragment SingleQuoteTextSimple 
    : ~('\'' | '\\' | '\u000A' | '\u000D' | '\u0085' | '\u2028' | '\u2029');
fragment SingleQuoteTextVerbatimCharacter 
    : ~['\''] | SingleQuoteTextVerbatimCharacterEscape;
fragment SingleQuoteTextVerbatimCharacterEscape : '\'' '\'';
fragment SingleQuoteTextVerbatimCharacters : SingleQuoteTextVerbatimCharacter+;
fragment DoubleQuoteTextCharacter 
    : DoubleQuoteTextSimple | CharacterEscapeSimple | CharacterEscapeUnicode;
fragment DoubleQuoteTextSimple 
    : ~('"' | '\\' | '\u000A' | '\u000D' | '\u0085' | '\u2028' | '\u2029');
fragment DoubleQuoteTextVerbatimCharacter 
    : ~['"'] | DoubleQuoteTextVerbatimCharacterEscape;
fragment DoubleQuoteTextVerbatimCharacterEscape : '"' '"';
fragment DoubleQuoteTextVerbatimCharacters : DoubleQuoteTextVerbatimCharacter+;
fragment CharacterEscapeSimple : '\\' CharacterEscapeSimpleCharacter;
fragment CharacterEscapeSimpleCharacter 
    : '\'' | '"' | '\\' | '0' | 'a' | 'b' | 'f' | 'n' | 'r' | 't' | 'v'; 
fragment CharacterEscapeUnicode
    : '\\u' HexDigit HexDigit HexDigit HexDigit
    | '\\U' HexDigit HexDigit HexDigit HexDigit HexDigit HexDigit HexDigit HexDigit;

                               
GuidLiteral : '#[' HexDigit HexDigit HexDigit HexDigit HexDigit HexDigit HexDigit
                   HexDigit '-' HexDigit HexDigit HexDigit HexDigit '-'
                   HexDigit HexDigit HexDigit HexDigit '-'
                   HexDigit HexDigit HexDigit HexDigit '-'
                   HexDigit HexDigit HexDigit HexDigit HexDigit HexDigit HexDigit
                   HexDigit HexDigit HexDigit HexDigit HexDigit ']';

// Whitespace and comments
UTF8BOM : [\u00EF][\u00BB][\u00BF] -> channel(WHITESPACE);
WHITESPACE : [\u0020\u0009\u000B\u000C\u00A0\u001A]+ -> channel(WHITESPACE);
CRLF : '\r'? '\n' -> channel(WHITESPACE);
LINEBREAK : [\u0085\u2028\u2029] -> channel(WHITESPACE);
                                
LINE_COMMENT : '//' ~[\r\n]* -> channel(COMMENT);
                                
COMMENT_START : '/*' -> more, mode(MULTILINE_COMMENT), channel(COMMENT);

                                
mode MULTILINE_COMMENT;

COMMENT_CRLF : '\r'? '\n' -> more, channel(COMMENT);
COMMENT_LINEBREAK : [\u0085\u2028\u2029] -> more, channel(COMMENT);
COMMENT_TEXT : ~[\*\r\n\u0085\u2028\u2029]+ -> more, channel(COMMENT);
                                
COMMENT : '*/' -> mode(DEFAULT_MODE), channel(COMMENT);
COMMENT_STAR : '*' -> more, channel(COMMENT);

                               
mode DOUBLEQUOTE_VERBATIM_STRING;

DoubleQuoteVerbatimStringText : DoubleQuoteTextVerbatimCharacter -> more;
DoubleQuoteVerbatimStringLiteral : '"' -> mode(DEFAULT_MODE);

/*
mode SINGLEQUOTE_VERBATIM_STRING;

SingleQuoteVerbatimStringText : SingleQuoteTextVerbatimCharacter -> more;
SingleQuoteVerbatimStringLiteral : '"' -> mode(DEFAULT_MODE);

mode VERBATIM_IDENTIFIER;

IdentifierVerbatimText : IdentifierVerbatimCharacter -> more;
IdentifierVerbatim : ']' -> mode(DEFAULT_MODE);
*/


mode TEMPLATE_HEADER;

TH_CRLF : '\r'? '\n' {Type=CRLF; Channel=WHITESPACE; };
TH_LINEBREAK : [\u0085\u2028\u2029] {Type=LINEBREAK; Channel=WHITESPACE; };
TH_WHITESPACE : [\u0020\u0009\u000B\u000C\u00A0\u001A]+ -> type(WHITESPACE), channel(WHITESPACE);

TH_KEnd : KEnd -> type(KEnd);
TH_KFor : KFor -> type(KFor);
TH_KForEach : KForEach -> type(KForEach);
TH_KIn : KIn -> type(KIn);
TH_KIf : KIf -> type(KIf);
TH_KElse : KElse -> type(KElse);
TH_KLoop : KLoop -> type(KLoop);
TH_KHasLoop : KHasLoop -> type(KHasLoop);
TH_KWhere : KWhere -> type(KWhere);
TH_KOrderBy : KOrderBy -> type(KOrderBy);
TH_KDescending : KDescending -> type(KDescending);
TH_KNull : KNull -> type(KNull);
TH_KTrue : KTrue -> type(KTrue);
TH_KFalse : KFalse -> type(KFalse);
TH_KBool : KBool -> type(KBool);
TH_KByte : KByte -> type(KByte);
TH_KChar : KChar -> type(KChar);
TH_KDecimal : KDecimal -> type(KDecimal);
TH_KDouble : KDouble -> type(KDouble);
TH_KFloat : KFloat -> type(KFloat);
TH_KInt : KInt -> type(KInt);
TH_KLong : KLong -> type(KLong);
TH_KObject : KObject -> type(KObject);
TH_KSByte : KSByte -> type(KSByte);
TH_KShort : KShort -> type(KShort);
TH_KString : KString -> type(KString);
TH_KUInt : KUInt -> type(KUInt);
TH_KULong : KULong -> type(KULong);
TH_KUShort : KUShort -> type(KUShort);
TH_KThis : KThis -> type(KThis);
TH_KNew : KNew -> type(KNew);
TH_KIs : KIs -> type(KIs);
TH_KAs : KAs -> type(KAs);
TH_KTypeof : KTypeof -> type(KTypeof);
TH_KDefault : KDefault -> type(KDefault);

TH_TSemicolon : TSemicolon -> type(TSemicolon);
TH_TColon : TColon -> type(TColon);
TH_TDot : TDot -> type(TDot);
TH_TComma : TComma -> type(TComma);
TH_TAssign : TAssign -> type(TAssign);
TH_TAssignPlus : TAssignPlus -> type(TAssignPlus);
TH_TAssignMinus : TAssignMinus -> type(TAssignMinus);
TH_TAssignAsterisk : TAssignAsterisk -> type(TAssignAsterisk);
TH_TAssignSlash : TAssignSlash -> type(TAssignSlash);
TH_TAssignPercent : TAssignPercent -> type(TAssignPercent);
TH_TAssignAmp : TAssignAmp -> type(TAssignAmp);
TH_TAssignPipe : TAssignPipe -> type(TAssignPipe);
TH_TAssignHat : TAssignHat -> type(TAssignHat);
TH_TAssignLeftShift : TAssignLeftShift -> type(TAssignLeftShift);
TH_TAssignRightShift : TAssignRightShift -> type(TAssignRightShift);
TH_TOpenParenthesis : TOpenParenthesis {Type=TOpenParenthesis; _templateParenthesis++;};
                                 
TH_TCloseParenthesis : TCloseParenthesis {Type=TCloseParenthesis; _templateParenthesis--; if(_templateParenthesis == 0) Mode(TEMPLATE_OUTPUT); };
TH_TOpenBracket : TOpenBracket -> type(TCloseParenthesis);
TH_TCloseBracket : TCloseBracket -> type(TCloseParenthesis);
TH_TOpenBrace : TOpenBrace -> type(TOpenBrace);
TH_TCloseBrace : TCloseBrace -> type(TCloseBrace);
TH_TEquals : TEquals -> type(TEquals);
TH_TNotEquals : TNotEquals -> type(TNotEquals);
TH_TArrow : TArrow -> type(TArrow);
TH_TSingleArrow : TSingleArrow -> type(TSingleArrow);
TH_TLessThan : TLessThan -> type(TLessThan);
TH_TGreaterThan : TGreaterThan -> type(TGreaterThan);
TH_TLessThanOrEquals : TLessThanOrEquals -> type(TLessThanOrEquals);
TH_TGreaterThanOrEquals : TGreaterThanOrEquals -> type(TGreaterThanOrEquals);
TH_TQuestion : TQuestion -> type(TQuestion);
TH_TPlus : TPlus -> type(TPlus);
TH_TMinus : TMinus -> type(TMinus);
TH_TExclamation : TExclamation -> type(TExclamation);
TH_TTilde : TTilde -> type(TTilde);
TH_TAsterisk : TAsterisk -> type(TAsterisk);
TH_TSlash : TSlash -> type(TSlash);
TH_TPercent : TPercent -> type(TPercent);
TH_TPlusPlus : TPlusPlus -> type(TPlusPlus);
TH_TMinusMinus : TMinusMinus -> type(TMinusMinus);
TH_TColonColon : TColonColon -> type(TColonColon);
TH_TAmp : TAmp -> type(TAmp);
TH_THat : THat -> type(THat);
TH_TPipe : TPipe -> type(TPipe);
TH_TAnd : TAnd -> type(TAnd);
TH_TXor : TXor -> type(TXor);
TH_TOr : TOr -> type(TOr);
TH_TQuestionQuestion : TQuestionQuestion -> type(TQuestionQuestion);

TH_IdentifierNormal : IdentifierNormal -> type(IdentifierNormal);
TH_IntegerLiteral : IntegerLiteral -> type(IntegerLiteral);
TH_DecimalLiteral : DecimalLiteral -> type(DecimalLiteral);
TH_ScientificLiteral : ScientificLiteral -> type(ScientificLiteral);
TH_DateTimeOffsetLiteral : DateTimeOffsetLiteral -> type(DateTimeOffsetLiteral);
TH_DateTimeLiteral : DateTimeLiteral -> type(DateTimeLiteral);
TH_DateLiteral : DateLiteral -> type(DateLiteral);
TH_TimeLiteral : TimeLiteral -> type(TimeLiteral);
TH_CharLiteral : CharLiteral -> type(CharLiteral);
TH_RegularStringLiteral : RegularStringLiteral -> type(RegularStringLiteral);
TH_GuidLiteral : GuidLiteral -> type(GuidLiteral);

                                                    
mode TEMPLATE_OUTPUT;

                                
KEndTemplate : 'end template' ('\r'? '\n' | [\u0085\u2028\u2029]) -> mode(DEFAULT_MODE);

                                                     
TemplateLineControl : ('\\' | '^') [\u0020\u0009\u000B\u000C\u00A0\u001A]* (TemplateCrLf | TemplateLineBreak);
                                                    
TemplateOutput : (~[\\\^\[\r\n\u0085\u2028\u2029]+ | '\\' | '^');
                                                    
TemplateCrLf : '\r'? '\n';
                                                    
TemplateLineBreak : [\u0085\u2028\u2029];
                                                     
TemplateStatementStart : '[' {Mode(TEMPLATE_STATEMENT); _templateBrackets=0;};

mode TEMPLATE_STATEMENT;

TemplateStatementCrLf : '\r'? '\n' -> type(CRLF), channel(WHITESPACE), mode(TEMPLATE_OUTPUT);
TemplateStatementLineBreak : [\u0085\u2028\u2029] -> type(LINEBREAK), channel(WHITESPACE), mode(TEMPLATE_OUTPUT);
                                                     
TemplateStatementEnd : {_templateBrackets == 0}? ']' -> mode(TEMPLATE_OUTPUT);
TemplateStatement_COMMENT_START : '/*' -> more, mode(TEMPLATE_STATEMENT_COMMENT), channel(COMMENT);
TemplateStatement_WHITESPACE : [\u0020\u0009\u000B\u000C\u00A0\u001A]+ -> type(WHITESPACE), channel(WHITESPACE);

TS_KSwitch : KSwitch -> type(KSwitch);
TS_KCase : KCase -> type(KCase);
TS_KType : KType -> type(KType);
TS_KEnd : KEnd -> type(KEnd);
TS_KFor : KFor -> type(KFor);
TS_KForEach : KForEach -> type(KForEach);
TS_KIn : KIn -> type(KIn);
TS_KIf : KIf -> type(KIf);
TS_KElse : KElse -> type(KElse);
TS_KLoop : KLoop -> type(KLoop);
TS_KHasLoop : KHasLoop -> type(KHasLoop);
TS_KWhere : KWhere -> type(KWhere);
TS_KOrderBy : KOrderBy -> type(KOrderBy);
TS_KDescending : KDescending -> type(KDescending);
TS_KNull : KNull -> type(KNull);
TS_KTrue : KTrue -> type(KTrue);
TS_KFalse : KFalse -> type(KFalse);
TS_KBool : KBool -> type(KBool);
TS_KByte : KByte -> type(KByte);
TS_KChar : KChar -> type(KChar);
TS_KDecimal : KDecimal -> type(KDecimal);
TS_KDouble : KDouble -> type(KDouble);
TS_KFloat : KFloat -> type(KFloat);
TS_KInt : KInt -> type(KInt);
TS_KLong : KLong -> type(KLong);
TS_KObject : KObject -> type(KObject);
TS_KSByte : KSByte -> type(KSByte);
TS_KShort : KShort -> type(KShort);
TS_KString : KString -> type(KString);
TS_KUInt : KUInt -> type(KUInt);
TS_KULong : KULong -> type(KULong);
TS_KUShort : KUShort -> type(KUShort);
TS_KThis : KThis -> type(KThis);
TS_KNew : KNew -> type(KNew);
TS_KIs : KIs -> type(KIs);
TS_KAs : KAs -> type(KAs);
TS_KTypeof : KTypeof -> type(KTypeof);
TS_KDefault : KDefault -> type(KDefault);

TS_TSemicolon : TSemicolon -> type(TSemicolon);
TS_TColon : TColon -> type(TColon);
TS_TDot : TDot -> type(TDot);
TS_TComma : TComma -> type(TComma);
TS_TAssign : TAssign -> type(TAssign);
TS_TAssignPlus : TAssignPlus -> type(TAssignPlus);
TS_TAssignMinus : TAssignMinus -> type(TAssignMinus);
TS_TAssignAsterisk : TAssignAsterisk -> type(TAssignAsterisk);
TS_TAssignSlash : TAssignSlash -> type(TAssignSlash);
TS_TAssignPercent : TAssignPercent -> type(TAssignPercent);
TS_TAssignAmp : TAssignAmp -> type(TAssignAmp);
TS_TAssignPipe : TAssignPipe -> type(TAssignPipe);
TS_TAssignHat : TAssignHat -> type(TAssignHat);
TS_TAssignLeftShift : TAssignLeftShift -> type(TAssignLeftShift);
TS_TAssignRightShift : TAssignRightShift -> type(TAssignRightShift);
TS_TOpenParenthesis : TOpenParenthesis -> type(TOpenParenthesis);
TS_TCloseParenthesis : TCloseParenthesis -> type(TCloseParenthesis);
TS_TOpenBracket : TOpenBracket {_templateBrackets++; Type=TOpenBracket;};
TS_TCloseBracket : {_templateBrackets>0}? TCloseBracket {_templateBrackets--; Type=TCloseBracket;};
TS_TOpenBrace : TOpenBrace -> type(TOpenBrace);
TS_TCloseBrace : TCloseBrace -> type(TCloseBrace);
TS_TEquals : TEquals -> type(TEquals);
TS_TNotEquals : TNotEquals -> type(TNotEquals);
TS_TArrow : TArrow -> type(TArrow);
TS_TSingleArrow : TSingleArrow -> type(TSingleArrow);
TS_TLessThan : TLessThan -> type(TLessThan);
TS_TGreaterThan : TGreaterThan -> type(TGreaterThan);
TS_TLessThanOrEquals : TLessThanOrEquals -> type(TLessThanOrEquals);
TS_TGreaterThanOrEquals : TGreaterThanOrEquals -> type(TGreaterThanOrEquals);
TS_TQuestion : TQuestion -> type(TQuestion);
TS_TPlus : TPlus -> type(TPlus);
TS_TMinus : TMinus -> type(TMinus);
TS_TExclamation : TExclamation -> type(TExclamation);
TS_TTilde : TTilde -> type(TTilde);
TS_TAsterisk : TAsterisk -> type(TAsterisk);
TS_TSlash : TSlash -> type(TSlash);
TS_TPercent : TPercent -> type(TPercent);
TS_TPlusPlus : TPlusPlus -> type(TPlusPlus);
TS_TMinusMinus : TMinusMinus -> type(TMinusMinus);
TS_TColonColon : TColonColon -> type(TColonColon);
TS_TAmp : TAmp -> type(TAmp);
TS_THat : THat -> type(THat);
TS_TPipe : TPipe -> type(TPipe);
TS_TAnd : TAnd -> type(TAnd);
TS_TXor : TXor -> type(TXor);
TS_TOr : TOr -> type(TOr);
TS_TQuestionQuestion : TQuestionQuestion -> type(TQuestionQuestion);

TS_IdentifierNormal : IdentifierNormal -> type(IdentifierNormal);
TS_IntegerLiteral : IntegerLiteral -> type(IntegerLiteral);
TS_DecimalLiteral : DecimalLiteral -> type(DecimalLiteral);
TS_ScientificLiteral : ScientificLiteral -> type(ScientificLiteral);
TS_DateTimeOffsetLiteral : DateTimeOffsetLiteral -> type(DateTimeOffsetLiteral);
TS_DateTimeLiteral : DateTimeLiteral -> type(DateTimeLiteral);
TS_DateLiteral : DateLiteral -> type(DateLiteral);
TS_TimeLiteral : TimeLiteral -> type(TimeLiteral);
TS_CharLiteral : CharLiteral -> type(CharLiteral);
TS_RegularStringLiteral : RegularStringLiteral -> type(RegularStringLiteral);
TS_GuidLiteral : GuidLiteral -> type(GuidLiteral);

                                
mode TEMPLATE_STATEMENT_COMMENT;

TemplateStatement_COMMENT_CRLF : '\r'? '\n' -> mode(TEMPLATE_OUTPUT), channel(COMMENT), type(COMMENT);
TemplateStatement_COMMENT_LINEBREAK : [\u0085\u2028\u2029] -> mode(TEMPLATE_OUTPUT), channel(COMMENT), type(COMMENT);
TemplateStatement_COMMENT_TEXT : ~[\*\r\n\u0085\u2028\u2029]+ -> more, channel(COMMENT);

TemplateStatement_COMMENT : '*/' -> mode(TEMPLATE_STATEMENT), channel(COMMENT), type(COMMENT);
TemplateStatement_COMMENT_STAR : '*' -> more, channel(COMMENT);
>>>>>>> 494c6051
<|MERGE_RESOLUTION|>--- conflicted
+++ resolved
@@ -1,10 +1,4 @@
-<<<<<<< HEAD
-/*
- * To change this license header, choose License Headers in Project Properties.
- * To change this template file, choose Tools | Templates
- * and open the template in the editor.
- */
-lexer grammar MetaGeneratorLexer;
+﻿lexer grammar MetaGeneratorLexer;
 
 @lexer::members {
     public int _templateParenthesis = 0;
@@ -485,488 +479,4 @@
 TemplateStatement_COMMENT_TEXT : ~[\*\r\n\u0085\u2028\u2029]+ -> more, channel(COMMENT);
 
 TemplateStatement_COMMENT : '*/' -> mode(TEMPLATE_STATEMENT), channel(COMMENT), type(COMMENT);
-TemplateStatement_COMMENT_STAR : '*' -> more, channel(COMMENT);
-=======
-﻿lexer grammar MetaGeneratorLexer;
-
-@lexer::members {
-    public int _templateParenthesis = 0;
-    public int _templateBrackets = 0;
-}
-
-// Keywords
-                                                               
-KNamespace : 'namespace';
-KGenerator : 'generator';
-KUsing : 'using';
-KConfiguration : 'configuration';
-KProperties : 'properties';
-KTemplate : 'template' {Mode(TEMPLATE_HEADER); _templateParenthesis=0;};
-KFunction : 'function';
-KReturn : 'return';
-KSwitch : 'switch';
-KCase : 'case';
-KType : 'type';
-KVoid : 'void';
-KEnd : 'end';
-KFor : 'for';
-KForEach : 'foreach';
-KIn : 'in';
-KIf : 'if';
-KElse : 'else';
-KLoop : 'loop';
-KHasLoop : 'hasloop';
-KWhere : 'where';
-KOrderBy : 'orderby';
-KDescending : 'descending';
-KNull : 'null';
-KTrue : 'true';
-KFalse : 'false';
-KBool : 'bool' | 'boolean';
-KByte : 'byte';
-KChar : 'char';
-KDecimal : 'decimal';
-KDouble : 'double';
-KFloat : 'float';
-KInt : 'int';
-KLong : 'long';
-KObject : 'object';
-KSByte : 'sbyte';
-KShort : 'short';
-KString : 'string';
-KUInt : 'uint';
-KULong : 'ulong';
-KUShort : 'ushort';
-KThis : 'this';
-KNew : 'new';
-KIs : 'is';
-KAs : 'as';
-KTypeof : 'typeof';
-KDefault : 'default';
-
-// Tokens
-                                                                           
-TSemicolon : ';';
-TColon : ':';
-TDot : '.';
-TComma : ',';
-TAssign : '=';
-TAssignPlus : '+=';
-TAssignMinus : '-=';
-TAssignAsterisk : '*=';
-TAssignSlash : '/=';
-TAssignPercent : '%=';
-TAssignAmp : '&=';
-TAssignPipe : '|=';
-TAssignHat : '^=';
-TAssignLeftShift : '<<=';
-TAssignRightShift : '>>=';
-TOpenParenthesis : '(';
-TCloseParenthesis : ')';
-TOpenBracket : '[';
-TCloseBracket : ']';
-TOpenBrace : '{';
-TCloseBrace : '}';
-TEquals : '==';
-TNotEquals : '!=';
-TArrow : '=>';
-TSingleArrow : '->';
-TLessThan : '<';
-TGreaterThan : '>';
-TLessThanOrEquals : '<=';
-TGreaterThanOrEquals : '>=';
-TQuestion : '?';
-TPlus : '+';
-TMinus : '-';
-TExclamation : '!';
-TTilde : '~';
-TAsterisk : '*';
-TSlash : '/';
-TPercent : '%';
-TPlusPlus : '++';
-TMinusMinus : '--';
-TColonColon : '::';
-TAmp : '&';
-THat : '^';
-TPipe : '|';
-TAnd : '&&';
-TXor : '^^';
-TOr : '||';
-TQuestionQuestion : '??';
-
-
-                                   
-IdentifierNormal : IdentifierBegin IdentifierCharacter*;
-//IdentifierGeneral : IdentifierGeneralBegin IdentifierGeneralCharacter*;
-//IdentifierVerbatimStart : '@[' -> more, mode(VERBATIM_IDENTIFIER);
-fragment IdentifierBegin : [a-zA-Z_];
-fragment IdentifierCharacter : [a-zA-Z0-9_];
-fragment IdentifierVerbatimCharacter : ~[\]] | IdentifierVerbatimEscape;
-fragment IdentifierVerbatimEscape : '\\\\' | '\\]';
-fragment IdentifierGeneralBegin : [a-zA-Z_];
-fragment IdentifierGeneralCharacter : [a-zA-Z0-9_];
-
-                               
-IntegerLiteral : DecimalDigits | Hexadecimal;
-                               
-DecimalLiteral : DecimalDigit+ '.' DecimalDigit+;
-                               
-ScientificLiteral : DecimalLiteral [eE] Sign? DecimalDigit+;
-fragment DecimalDigits : DecimalDigit+;
-fragment DecimalDigit : [0-9];
-fragment Sign : '+' | '-';
-fragment Hexadecimal : ('0x'|'0X') HexDigit*;
-fragment HexDigit : [0-9a-fA-F];
-
-                               
-DateTimeOffsetLiteral : DateLiteral 'T' TimeLiteral TimeZone;
-                               
-DateTimeLiteral : DateLiteral 'T' TimeLiteral;
-                               
-DateLiteral : Sign? DateYear '-' DateMonth '-' DateDay;
-                               
-TimeLiteral : TimeHourMinute ':' TimeSecond;
-fragment DateDay
-    : '01' | '02' | '03' | '04' | '05' | '06' | '07' | '08' | '09' | '10'
-    | '11' | '12' | '13' | '14' | '15'
-    | '16' | '17' | '18' | '19' | '20' | '21' | '22' | '23' | '24' | '25'
-    | '26' | '27' | '28' | '29' | '30'
-    | '31';
-fragment DateMonth 
-    : '01' | '02' | '03' | '04' | '05' | '06' | '07' | '08' | '09' | '10' 
-    | '11' | '12';
-fragment DateYear : DecimalDigit DecimalDigit DecimalDigit DecimalDigit;
-fragment TimeZone: Sign OffsetTimeHourMinute | 'Z';
-fragment OffsetTimeHour
-    : '00' | '01' | '02' | '03' | '04' | '05' | '06' | '07' | '08' | '09'
-    | '10' | '11' | '12' | '13' | '14';
-fragment OffsetTimeHourMinute: OffsetTimeHour ':' TimeMinute;
-fragment TimeHour
-    : '00' | '01' | '02' | '03' | '04' | '05' | '06' | '07' | '08' | '09'
-    | '10' | '11'
-    | '12' | '13' | '14' | '15' | '16' | '17' | '18' | '19' | '20' | '21'
-    | '22' | '23';
-fragment TimeHourMinute: TimeHour ':' TimeMinute;
-fragment TimeMinute: ['0'-'5'] DecimalDigit;
-fragment TimeSecond: ['0'-'5'] DecimalDigit TimeSecondDecimalPart?;
-fragment TimeSecondDecimalPart: '.' DecimalDigits;
-
-                               
-CharLiteral : '\'' SingleQuoteTextCharacter* '\'';
-
-                               
-RegularStringLiteral
-    : '"' DoubleQuoteTextCharacter* '"';
-//    | '\'' SingleQuoteTextCharacter* '\'';
-
-                               
-DoubleQuoteVerbatimStringLiteralStart : '@"' -> more, mode(DOUBLEQUOTE_VERBATIM_STRING);
-//SingleQuoteVerbatimStringLiteralStart : '@''' -> more, mode(SINGLEQUOTE_VERBATIM_STRING);
-fragment SingleQuoteTextCharacter 
-    : SingleQuoteTextSimple | CharacterEscapeSimple | CharacterEscapeUnicode;
-fragment SingleQuoteTextSimple 
-    : ~('\'' | '\\' | '\u000A' | '\u000D' | '\u0085' | '\u2028' | '\u2029');
-fragment SingleQuoteTextVerbatimCharacter 
-    : ~['\''] | SingleQuoteTextVerbatimCharacterEscape;
-fragment SingleQuoteTextVerbatimCharacterEscape : '\'' '\'';
-fragment SingleQuoteTextVerbatimCharacters : SingleQuoteTextVerbatimCharacter+;
-fragment DoubleQuoteTextCharacter 
-    : DoubleQuoteTextSimple | CharacterEscapeSimple | CharacterEscapeUnicode;
-fragment DoubleQuoteTextSimple 
-    : ~('"' | '\\' | '\u000A' | '\u000D' | '\u0085' | '\u2028' | '\u2029');
-fragment DoubleQuoteTextVerbatimCharacter 
-    : ~['"'] | DoubleQuoteTextVerbatimCharacterEscape;
-fragment DoubleQuoteTextVerbatimCharacterEscape : '"' '"';
-fragment DoubleQuoteTextVerbatimCharacters : DoubleQuoteTextVerbatimCharacter+;
-fragment CharacterEscapeSimple : '\\' CharacterEscapeSimpleCharacter;
-fragment CharacterEscapeSimpleCharacter 
-    : '\'' | '"' | '\\' | '0' | 'a' | 'b' | 'f' | 'n' | 'r' | 't' | 'v'; 
-fragment CharacterEscapeUnicode
-    : '\\u' HexDigit HexDigit HexDigit HexDigit
-    | '\\U' HexDigit HexDigit HexDigit HexDigit HexDigit HexDigit HexDigit HexDigit;
-
-                               
-GuidLiteral : '#[' HexDigit HexDigit HexDigit HexDigit HexDigit HexDigit HexDigit
-                   HexDigit '-' HexDigit HexDigit HexDigit HexDigit '-'
-                   HexDigit HexDigit HexDigit HexDigit '-'
-                   HexDigit HexDigit HexDigit HexDigit '-'
-                   HexDigit HexDigit HexDigit HexDigit HexDigit HexDigit HexDigit
-                   HexDigit HexDigit HexDigit HexDigit HexDigit ']';
-
-// Whitespace and comments
-UTF8BOM : [\u00EF][\u00BB][\u00BF] -> channel(WHITESPACE);
-WHITESPACE : [\u0020\u0009\u000B\u000C\u00A0\u001A]+ -> channel(WHITESPACE);
-CRLF : '\r'? '\n' -> channel(WHITESPACE);
-LINEBREAK : [\u0085\u2028\u2029] -> channel(WHITESPACE);
-                                
-LINE_COMMENT : '//' ~[\r\n]* -> channel(COMMENT);
-                                
-COMMENT_START : '/*' -> more, mode(MULTILINE_COMMENT), channel(COMMENT);
-
-                                
-mode MULTILINE_COMMENT;
-
-COMMENT_CRLF : '\r'? '\n' -> more, channel(COMMENT);
-COMMENT_LINEBREAK : [\u0085\u2028\u2029] -> more, channel(COMMENT);
-COMMENT_TEXT : ~[\*\r\n\u0085\u2028\u2029]+ -> more, channel(COMMENT);
-                                
-COMMENT : '*/' -> mode(DEFAULT_MODE), channel(COMMENT);
-COMMENT_STAR : '*' -> more, channel(COMMENT);
-
-                               
-mode DOUBLEQUOTE_VERBATIM_STRING;
-
-DoubleQuoteVerbatimStringText : DoubleQuoteTextVerbatimCharacter -> more;
-DoubleQuoteVerbatimStringLiteral : '"' -> mode(DEFAULT_MODE);
-
-/*
-mode SINGLEQUOTE_VERBATIM_STRING;
-
-SingleQuoteVerbatimStringText : SingleQuoteTextVerbatimCharacter -> more;
-SingleQuoteVerbatimStringLiteral : '"' -> mode(DEFAULT_MODE);
-
-mode VERBATIM_IDENTIFIER;
-
-IdentifierVerbatimText : IdentifierVerbatimCharacter -> more;
-IdentifierVerbatim : ']' -> mode(DEFAULT_MODE);
-*/
-
-
-mode TEMPLATE_HEADER;
-
-TH_CRLF : '\r'? '\n' {Type=CRLF; Channel=WHITESPACE; };
-TH_LINEBREAK : [\u0085\u2028\u2029] {Type=LINEBREAK; Channel=WHITESPACE; };
-TH_WHITESPACE : [\u0020\u0009\u000B\u000C\u00A0\u001A]+ -> type(WHITESPACE), channel(WHITESPACE);
-
-TH_KEnd : KEnd -> type(KEnd);
-TH_KFor : KFor -> type(KFor);
-TH_KForEach : KForEach -> type(KForEach);
-TH_KIn : KIn -> type(KIn);
-TH_KIf : KIf -> type(KIf);
-TH_KElse : KElse -> type(KElse);
-TH_KLoop : KLoop -> type(KLoop);
-TH_KHasLoop : KHasLoop -> type(KHasLoop);
-TH_KWhere : KWhere -> type(KWhere);
-TH_KOrderBy : KOrderBy -> type(KOrderBy);
-TH_KDescending : KDescending -> type(KDescending);
-TH_KNull : KNull -> type(KNull);
-TH_KTrue : KTrue -> type(KTrue);
-TH_KFalse : KFalse -> type(KFalse);
-TH_KBool : KBool -> type(KBool);
-TH_KByte : KByte -> type(KByte);
-TH_KChar : KChar -> type(KChar);
-TH_KDecimal : KDecimal -> type(KDecimal);
-TH_KDouble : KDouble -> type(KDouble);
-TH_KFloat : KFloat -> type(KFloat);
-TH_KInt : KInt -> type(KInt);
-TH_KLong : KLong -> type(KLong);
-TH_KObject : KObject -> type(KObject);
-TH_KSByte : KSByte -> type(KSByte);
-TH_KShort : KShort -> type(KShort);
-TH_KString : KString -> type(KString);
-TH_KUInt : KUInt -> type(KUInt);
-TH_KULong : KULong -> type(KULong);
-TH_KUShort : KUShort -> type(KUShort);
-TH_KThis : KThis -> type(KThis);
-TH_KNew : KNew -> type(KNew);
-TH_KIs : KIs -> type(KIs);
-TH_KAs : KAs -> type(KAs);
-TH_KTypeof : KTypeof -> type(KTypeof);
-TH_KDefault : KDefault -> type(KDefault);
-
-TH_TSemicolon : TSemicolon -> type(TSemicolon);
-TH_TColon : TColon -> type(TColon);
-TH_TDot : TDot -> type(TDot);
-TH_TComma : TComma -> type(TComma);
-TH_TAssign : TAssign -> type(TAssign);
-TH_TAssignPlus : TAssignPlus -> type(TAssignPlus);
-TH_TAssignMinus : TAssignMinus -> type(TAssignMinus);
-TH_TAssignAsterisk : TAssignAsterisk -> type(TAssignAsterisk);
-TH_TAssignSlash : TAssignSlash -> type(TAssignSlash);
-TH_TAssignPercent : TAssignPercent -> type(TAssignPercent);
-TH_TAssignAmp : TAssignAmp -> type(TAssignAmp);
-TH_TAssignPipe : TAssignPipe -> type(TAssignPipe);
-TH_TAssignHat : TAssignHat -> type(TAssignHat);
-TH_TAssignLeftShift : TAssignLeftShift -> type(TAssignLeftShift);
-TH_TAssignRightShift : TAssignRightShift -> type(TAssignRightShift);
-TH_TOpenParenthesis : TOpenParenthesis {Type=TOpenParenthesis; _templateParenthesis++;};
-                                 
-TH_TCloseParenthesis : TCloseParenthesis {Type=TCloseParenthesis; _templateParenthesis--; if(_templateParenthesis == 0) Mode(TEMPLATE_OUTPUT); };
-TH_TOpenBracket : TOpenBracket -> type(TCloseParenthesis);
-TH_TCloseBracket : TCloseBracket -> type(TCloseParenthesis);
-TH_TOpenBrace : TOpenBrace -> type(TOpenBrace);
-TH_TCloseBrace : TCloseBrace -> type(TCloseBrace);
-TH_TEquals : TEquals -> type(TEquals);
-TH_TNotEquals : TNotEquals -> type(TNotEquals);
-TH_TArrow : TArrow -> type(TArrow);
-TH_TSingleArrow : TSingleArrow -> type(TSingleArrow);
-TH_TLessThan : TLessThan -> type(TLessThan);
-TH_TGreaterThan : TGreaterThan -> type(TGreaterThan);
-TH_TLessThanOrEquals : TLessThanOrEquals -> type(TLessThanOrEquals);
-TH_TGreaterThanOrEquals : TGreaterThanOrEquals -> type(TGreaterThanOrEquals);
-TH_TQuestion : TQuestion -> type(TQuestion);
-TH_TPlus : TPlus -> type(TPlus);
-TH_TMinus : TMinus -> type(TMinus);
-TH_TExclamation : TExclamation -> type(TExclamation);
-TH_TTilde : TTilde -> type(TTilde);
-TH_TAsterisk : TAsterisk -> type(TAsterisk);
-TH_TSlash : TSlash -> type(TSlash);
-TH_TPercent : TPercent -> type(TPercent);
-TH_TPlusPlus : TPlusPlus -> type(TPlusPlus);
-TH_TMinusMinus : TMinusMinus -> type(TMinusMinus);
-TH_TColonColon : TColonColon -> type(TColonColon);
-TH_TAmp : TAmp -> type(TAmp);
-TH_THat : THat -> type(THat);
-TH_TPipe : TPipe -> type(TPipe);
-TH_TAnd : TAnd -> type(TAnd);
-TH_TXor : TXor -> type(TXor);
-TH_TOr : TOr -> type(TOr);
-TH_TQuestionQuestion : TQuestionQuestion -> type(TQuestionQuestion);
-
-TH_IdentifierNormal : IdentifierNormal -> type(IdentifierNormal);
-TH_IntegerLiteral : IntegerLiteral -> type(IntegerLiteral);
-TH_DecimalLiteral : DecimalLiteral -> type(DecimalLiteral);
-TH_ScientificLiteral : ScientificLiteral -> type(ScientificLiteral);
-TH_DateTimeOffsetLiteral : DateTimeOffsetLiteral -> type(DateTimeOffsetLiteral);
-TH_DateTimeLiteral : DateTimeLiteral -> type(DateTimeLiteral);
-TH_DateLiteral : DateLiteral -> type(DateLiteral);
-TH_TimeLiteral : TimeLiteral -> type(TimeLiteral);
-TH_CharLiteral : CharLiteral -> type(CharLiteral);
-TH_RegularStringLiteral : RegularStringLiteral -> type(RegularStringLiteral);
-TH_GuidLiteral : GuidLiteral -> type(GuidLiteral);
-
-                                                    
-mode TEMPLATE_OUTPUT;
-
-                                
-KEndTemplate : 'end template' ('\r'? '\n' | [\u0085\u2028\u2029]) -> mode(DEFAULT_MODE);
-
-                                                     
-TemplateLineControl : ('\\' | '^') [\u0020\u0009\u000B\u000C\u00A0\u001A]* (TemplateCrLf | TemplateLineBreak);
-                                                    
-TemplateOutput : (~[\\\^\[\r\n\u0085\u2028\u2029]+ | '\\' | '^');
-                                                    
-TemplateCrLf : '\r'? '\n';
-                                                    
-TemplateLineBreak : [\u0085\u2028\u2029];
-                                                     
-TemplateStatementStart : '[' {Mode(TEMPLATE_STATEMENT); _templateBrackets=0;};
-
-mode TEMPLATE_STATEMENT;
-
-TemplateStatementCrLf : '\r'? '\n' -> type(CRLF), channel(WHITESPACE), mode(TEMPLATE_OUTPUT);
-TemplateStatementLineBreak : [\u0085\u2028\u2029] -> type(LINEBREAK), channel(WHITESPACE), mode(TEMPLATE_OUTPUT);
-                                                     
-TemplateStatementEnd : {_templateBrackets == 0}? ']' -> mode(TEMPLATE_OUTPUT);
-TemplateStatement_COMMENT_START : '/*' -> more, mode(TEMPLATE_STATEMENT_COMMENT), channel(COMMENT);
-TemplateStatement_WHITESPACE : [\u0020\u0009\u000B\u000C\u00A0\u001A]+ -> type(WHITESPACE), channel(WHITESPACE);
-
-TS_KSwitch : KSwitch -> type(KSwitch);
-TS_KCase : KCase -> type(KCase);
-TS_KType : KType -> type(KType);
-TS_KEnd : KEnd -> type(KEnd);
-TS_KFor : KFor -> type(KFor);
-TS_KForEach : KForEach -> type(KForEach);
-TS_KIn : KIn -> type(KIn);
-TS_KIf : KIf -> type(KIf);
-TS_KElse : KElse -> type(KElse);
-TS_KLoop : KLoop -> type(KLoop);
-TS_KHasLoop : KHasLoop -> type(KHasLoop);
-TS_KWhere : KWhere -> type(KWhere);
-TS_KOrderBy : KOrderBy -> type(KOrderBy);
-TS_KDescending : KDescending -> type(KDescending);
-TS_KNull : KNull -> type(KNull);
-TS_KTrue : KTrue -> type(KTrue);
-TS_KFalse : KFalse -> type(KFalse);
-TS_KBool : KBool -> type(KBool);
-TS_KByte : KByte -> type(KByte);
-TS_KChar : KChar -> type(KChar);
-TS_KDecimal : KDecimal -> type(KDecimal);
-TS_KDouble : KDouble -> type(KDouble);
-TS_KFloat : KFloat -> type(KFloat);
-TS_KInt : KInt -> type(KInt);
-TS_KLong : KLong -> type(KLong);
-TS_KObject : KObject -> type(KObject);
-TS_KSByte : KSByte -> type(KSByte);
-TS_KShort : KShort -> type(KShort);
-TS_KString : KString -> type(KString);
-TS_KUInt : KUInt -> type(KUInt);
-TS_KULong : KULong -> type(KULong);
-TS_KUShort : KUShort -> type(KUShort);
-TS_KThis : KThis -> type(KThis);
-TS_KNew : KNew -> type(KNew);
-TS_KIs : KIs -> type(KIs);
-TS_KAs : KAs -> type(KAs);
-TS_KTypeof : KTypeof -> type(KTypeof);
-TS_KDefault : KDefault -> type(KDefault);
-
-TS_TSemicolon : TSemicolon -> type(TSemicolon);
-TS_TColon : TColon -> type(TColon);
-TS_TDot : TDot -> type(TDot);
-TS_TComma : TComma -> type(TComma);
-TS_TAssign : TAssign -> type(TAssign);
-TS_TAssignPlus : TAssignPlus -> type(TAssignPlus);
-TS_TAssignMinus : TAssignMinus -> type(TAssignMinus);
-TS_TAssignAsterisk : TAssignAsterisk -> type(TAssignAsterisk);
-TS_TAssignSlash : TAssignSlash -> type(TAssignSlash);
-TS_TAssignPercent : TAssignPercent -> type(TAssignPercent);
-TS_TAssignAmp : TAssignAmp -> type(TAssignAmp);
-TS_TAssignPipe : TAssignPipe -> type(TAssignPipe);
-TS_TAssignHat : TAssignHat -> type(TAssignHat);
-TS_TAssignLeftShift : TAssignLeftShift -> type(TAssignLeftShift);
-TS_TAssignRightShift : TAssignRightShift -> type(TAssignRightShift);
-TS_TOpenParenthesis : TOpenParenthesis -> type(TOpenParenthesis);
-TS_TCloseParenthesis : TCloseParenthesis -> type(TCloseParenthesis);
-TS_TOpenBracket : TOpenBracket {_templateBrackets++; Type=TOpenBracket;};
-TS_TCloseBracket : {_templateBrackets>0}? TCloseBracket {_templateBrackets--; Type=TCloseBracket;};
-TS_TOpenBrace : TOpenBrace -> type(TOpenBrace);
-TS_TCloseBrace : TCloseBrace -> type(TCloseBrace);
-TS_TEquals : TEquals -> type(TEquals);
-TS_TNotEquals : TNotEquals -> type(TNotEquals);
-TS_TArrow : TArrow -> type(TArrow);
-TS_TSingleArrow : TSingleArrow -> type(TSingleArrow);
-TS_TLessThan : TLessThan -> type(TLessThan);
-TS_TGreaterThan : TGreaterThan -> type(TGreaterThan);
-TS_TLessThanOrEquals : TLessThanOrEquals -> type(TLessThanOrEquals);
-TS_TGreaterThanOrEquals : TGreaterThanOrEquals -> type(TGreaterThanOrEquals);
-TS_TQuestion : TQuestion -> type(TQuestion);
-TS_TPlus : TPlus -> type(TPlus);
-TS_TMinus : TMinus -> type(TMinus);
-TS_TExclamation : TExclamation -> type(TExclamation);
-TS_TTilde : TTilde -> type(TTilde);
-TS_TAsterisk : TAsterisk -> type(TAsterisk);
-TS_TSlash : TSlash -> type(TSlash);
-TS_TPercent : TPercent -> type(TPercent);
-TS_TPlusPlus : TPlusPlus -> type(TPlusPlus);
-TS_TMinusMinus : TMinusMinus -> type(TMinusMinus);
-TS_TColonColon : TColonColon -> type(TColonColon);
-TS_TAmp : TAmp -> type(TAmp);
-TS_THat : THat -> type(THat);
-TS_TPipe : TPipe -> type(TPipe);
-TS_TAnd : TAnd -> type(TAnd);
-TS_TXor : TXor -> type(TXor);
-TS_TOr : TOr -> type(TOr);
-TS_TQuestionQuestion : TQuestionQuestion -> type(TQuestionQuestion);
-
-TS_IdentifierNormal : IdentifierNormal -> type(IdentifierNormal);
-TS_IntegerLiteral : IntegerLiteral -> type(IntegerLiteral);
-TS_DecimalLiteral : DecimalLiteral -> type(DecimalLiteral);
-TS_ScientificLiteral : ScientificLiteral -> type(ScientificLiteral);
-TS_DateTimeOffsetLiteral : DateTimeOffsetLiteral -> type(DateTimeOffsetLiteral);
-TS_DateTimeLiteral : DateTimeLiteral -> type(DateTimeLiteral);
-TS_DateLiteral : DateLiteral -> type(DateLiteral);
-TS_TimeLiteral : TimeLiteral -> type(TimeLiteral);
-TS_CharLiteral : CharLiteral -> type(CharLiteral);
-TS_RegularStringLiteral : RegularStringLiteral -> type(RegularStringLiteral);
-TS_GuidLiteral : GuidLiteral -> type(GuidLiteral);
-
-                                
-mode TEMPLATE_STATEMENT_COMMENT;
-
-TemplateStatement_COMMENT_CRLF : '\r'? '\n' -> mode(TEMPLATE_OUTPUT), channel(COMMENT), type(COMMENT);
-TemplateStatement_COMMENT_LINEBREAK : [\u0085\u2028\u2029] -> mode(TEMPLATE_OUTPUT), channel(COMMENT), type(COMMENT);
-TemplateStatement_COMMENT_TEXT : ~[\*\r\n\u0085\u2028\u2029]+ -> more, channel(COMMENT);
-
-TemplateStatement_COMMENT : '*/' -> mode(TEMPLATE_STATEMENT), channel(COMMENT), type(COMMENT);
-TemplateStatement_COMMENT_STAR : '*' -> more, channel(COMMENT);
->>>>>>> 494c6051
+TemplateStatement_COMMENT_STAR : '*' -> more, channel(COMMENT);