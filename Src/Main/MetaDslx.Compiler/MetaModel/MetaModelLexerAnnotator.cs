<<<<<<< HEAD
using System;
using System.Collections.Generic;
using System.Linq;
using System.Text;
using System.Threading.Tasks;
using MetaDslx.Core;
using MetaDslx.Compiler;
using Antlr4.Runtime;
using Antlr4.Runtime.Tree;

namespace MetaDslx.Compiler
{
    public class MetaModelLexerAnnotator
    {
        private List<object> grammarAnnotations = new List<object>();
        private Dictionary<int, List<object>> tokenAnnotations = new Dictionary<int, List<object>>();
        private Dictionary<int, List<object>> modeAnnotations = new Dictionary<int, List<object>>();
        
        public List<object> LexerAnnotations { get { return this.grammarAnnotations; } }
        public Dictionary<int, List<object>> TokenAnnotations { get { return this.tokenAnnotations; } }
        public Dictionary<int, List<object>> ModeAnnotations { get { return this.modeAnnotations; } }
        
        
        public MetaModelLexerAnnotator()
        {
            List<object> annotList = null;
            
            annotList = new List<object>();
            this.modeAnnotations.Add(MetaModelLexer.MULTILINE_COMMENT, annotList);
            SyntaxAnnotation __tmp1 = new SyntaxAnnotation();
            __tmp1.Kind = SyntaxKind.Comment;
            __tmp1.First = MetaModelLexer.MULTILINE_COMMENT;
            __tmp1.Last = MetaModelLexer.MULTILINE_COMMENT;
            annotList.Add(__tmp1);
            
            annotList = new List<object>();
            this.tokenAnnotations.Add(MetaModelLexer.KNamespace, annotList);
            SyntaxAnnotation __tmp2 = new SyntaxAnnotation();
            __tmp2.First = MetaModelLexer.KNamespace;
            __tmp2.Last = MetaModelLexer.KStatic;
            __tmp2.Kind = SyntaxKind.Keyword;
            annotList.Add(__tmp2);
            
            annotList = new List<object>();
            this.tokenAnnotations.Add(MetaModelLexer.IdentifierNormal, annotList);
            SyntaxAnnotation __tmp3 = new SyntaxAnnotation();
            __tmp3.Kind = SyntaxKind.Identifier;
            __tmp3.First = MetaModelLexer.IdentifierNormal;
            __tmp3.Last = MetaModelLexer.IdentifierNormal;
            annotList.Add(__tmp3);
            
            annotList = new List<object>();
            this.tokenAnnotations.Add(MetaModelLexer.IntegerLiteral, annotList);
            SyntaxAnnotation __tmp4 = new SyntaxAnnotation();
            __tmp4.Kind = SyntaxKind.Number;
            __tmp4.First = MetaModelLexer.IntegerLiteral;
            __tmp4.Last = MetaModelLexer.IntegerLiteral;
            annotList.Add(__tmp4);
            
            annotList = new List<object>();
            this.tokenAnnotations.Add(MetaModelLexer.DecimalLiteral, annotList);
            SyntaxAnnotation __tmp5 = new SyntaxAnnotation();
            __tmp5.Kind = SyntaxKind.Number;
            __tmp5.First = MetaModelLexer.DecimalLiteral;
            __tmp5.Last = MetaModelLexer.DecimalLiteral;
            annotList.Add(__tmp5);
            
            annotList = new List<object>();
            this.tokenAnnotations.Add(MetaModelLexer.ScientificLiteral, annotList);
            SyntaxAnnotation __tmp6 = new SyntaxAnnotation();
            __tmp6.Kind = SyntaxKind.Number;
            __tmp6.First = MetaModelLexer.ScientificLiteral;
            __tmp6.Last = MetaModelLexer.ScientificLiteral;
            annotList.Add(__tmp6);
            
            annotList = new List<object>();
            this.tokenAnnotations.Add(MetaModelLexer.DateTimeOffsetLiteral, annotList);
            SyntaxAnnotation __tmp7 = new SyntaxAnnotation();
            __tmp7.Kind = SyntaxKind.Number;
            __tmp7.First = MetaModelLexer.DateTimeOffsetLiteral;
            __tmp7.Last = MetaModelLexer.DateTimeOffsetLiteral;
            annotList.Add(__tmp7);
            
            annotList = new List<object>();
            this.tokenAnnotations.Add(MetaModelLexer.DateTimeLiteral, annotList);
            SyntaxAnnotation __tmp8 = new SyntaxAnnotation();
            __tmp8.Kind = SyntaxKind.Number;
            __tmp8.First = MetaModelLexer.DateTimeLiteral;
            __tmp8.Last = MetaModelLexer.DateTimeLiteral;
            annotList.Add(__tmp8);
            
            annotList = new List<object>();
            this.tokenAnnotations.Add(MetaModelLexer.DateLiteral, annotList);
            SyntaxAnnotation __tmp9 = new SyntaxAnnotation();
            __tmp9.Kind = SyntaxKind.Number;
            __tmp9.First = MetaModelLexer.DateLiteral;
            __tmp9.Last = MetaModelLexer.DateLiteral;
            annotList.Add(__tmp9);
            
            annotList = new List<object>();
            this.tokenAnnotations.Add(MetaModelLexer.TimeLiteral, annotList);
            SyntaxAnnotation __tmp10 = new SyntaxAnnotation();
            __tmp10.Kind = SyntaxKind.Number;
            __tmp10.First = MetaModelLexer.TimeLiteral;
            __tmp10.Last = MetaModelLexer.TimeLiteral;
            annotList.Add(__tmp10);
            
            annotList = new List<object>();
            this.tokenAnnotations.Add(MetaModelLexer.RegularStringLiteral, annotList);
            SyntaxAnnotation __tmp11 = new SyntaxAnnotation();
            __tmp11.Kind = SyntaxKind.String;
            __tmp11.First = MetaModelLexer.RegularStringLiteral;
            __tmp11.Last = MetaModelLexer.RegularStringLiteral;
            annotList.Add(__tmp11);
            
            annotList = new List<object>();
            this.tokenAnnotations.Add(MetaModelLexer.GuidLiteral, annotList);
            SyntaxAnnotation __tmp12 = new SyntaxAnnotation();
            __tmp12.Kind = SyntaxKind.String;
            __tmp12.First = MetaModelLexer.GuidLiteral;
            __tmp12.Last = MetaModelLexer.GuidLiteral;
            annotList.Add(__tmp12);
            
            annotList = new List<object>();
            this.tokenAnnotations.Add(MetaModelLexer.LINE_COMMENT, annotList);
            SyntaxAnnotation __tmp13 = new SyntaxAnnotation();
            __tmp13.Kind = SyntaxKind.Comment;
            __tmp13.First = MetaModelLexer.LINE_COMMENT;
            __tmp13.Last = MetaModelLexer.LINE_COMMENT;
            annotList.Add(__tmp13);
            
            annotList = new List<object>();
            this.tokenAnnotations.Add(MetaModelLexer.COMMENT, annotList);
            SyntaxAnnotation __tmp14 = new SyntaxAnnotation();
            __tmp14.Kind = SyntaxKind.Comment;
            __tmp14.First = MetaModelLexer.COMMENT;
            __tmp14.Last = MetaModelLexer.COMMENT;
            annotList.Add(__tmp14);
        }
        
        public object VisitTerminal(ITerminalNode node, Dictionary<object, List<object>> treeAnnotations)
        {
            IToken token = node.Symbol;
            if (token != null)
            {
                List<object> annotList = null;
                if (this.tokenAnnotations.TryGetValue(token.Type, out annotList))
                {
                    List<object> treeAnnotList = null;
                    if (!treeAnnotations.TryGetValue(node, out treeAnnotList))
                    {
                        treeAnnotList = new List<object>();
                        treeAnnotations.Add(node, treeAnnotList);
                    }
                    treeAnnotList.AddRange(annotList);
                }
            }
            return null;
        }
    }
}
=======
﻿using System;
using System.Collections.Generic;
using System.Linq;
using System.Text;
using System.Threading.Tasks;
using MetaDslx.Core;
using MetaDslx.Compiler;
using Antlr4.Runtime;
using Antlr4.Runtime.Tree;

// The variable '...' is assigned but its value is never used
#pragma warning disable 0219

namespace MetaDslx.Compiler
{
    public class MetaModelLexerAnnotator
    {
        private List<object> grammarAnnotations = new List<object>();
        private Dictionary<int, List<object>> tokenAnnotations = new Dictionary<int, List<object>>();
        private Dictionary<int, List<object>> modeAnnotations = new Dictionary<int, List<object>>();
        
        public List<object> LexerAnnotations { get { return this.grammarAnnotations; } }
        public Dictionary<int, List<object>> TokenAnnotations { get { return this.tokenAnnotations; } }
        public Dictionary<int, List<object>> ModeAnnotations { get { return this.modeAnnotations; } }
        
        
        public MetaModelLexerAnnotator()
        {
            List<object> annotList = null;
            
            annotList = new List<object>();
            this.modeAnnotations.Add(MetaModelLexer.MULTILINE_COMMENT, annotList);
            SyntaxAnnotation __tmp1 = new SyntaxAnnotation();
            __tmp1.Kind = SyntaxKind.Comment;
            __tmp1.First = MetaModelLexer.MULTILINE_COMMENT;
            __tmp1.Last = MetaModelLexer.MULTILINE_COMMENT;
            annotList.Add(__tmp1);
            
            annotList = new List<object>();
            this.tokenAnnotations.Add(MetaModelLexer.KNamespace, annotList);
            SyntaxAnnotation __tmp2 = new SyntaxAnnotation();
            __tmp2.First = MetaModelLexer.KNamespace;
            __tmp2.Last = MetaModelLexer.KStatic;
            __tmp2.Kind = SyntaxKind.Keyword;
            annotList.Add(__tmp2);
            
            annotList = new List<object>();
            this.tokenAnnotations.Add(MetaModelLexer.IdentifierNormal, annotList);
            SyntaxAnnotation __tmp3 = new SyntaxAnnotation();
            __tmp3.Kind = SyntaxKind.Identifier;
            __tmp3.First = MetaModelLexer.IdentifierNormal;
            __tmp3.Last = MetaModelLexer.IdentifierNormal;
            annotList.Add(__tmp3);
            
            annotList = new List<object>();
            this.tokenAnnotations.Add(MetaModelLexer.IntegerLiteral, annotList);
            SyntaxAnnotation __tmp4 = new SyntaxAnnotation();
            __tmp4.Kind = SyntaxKind.Number;
            __tmp4.First = MetaModelLexer.IntegerLiteral;
            __tmp4.Last = MetaModelLexer.IntegerLiteral;
            annotList.Add(__tmp4);
            
            annotList = new List<object>();
            this.tokenAnnotations.Add(MetaModelLexer.DecimalLiteral, annotList);
            SyntaxAnnotation __tmp5 = new SyntaxAnnotation();
            __tmp5.Kind = SyntaxKind.Number;
            __tmp5.First = MetaModelLexer.DecimalLiteral;
            __tmp5.Last = MetaModelLexer.DecimalLiteral;
            annotList.Add(__tmp5);
            
            annotList = new List<object>();
            this.tokenAnnotations.Add(MetaModelLexer.ScientificLiteral, annotList);
            SyntaxAnnotation __tmp6 = new SyntaxAnnotation();
            __tmp6.Kind = SyntaxKind.Number;
            __tmp6.First = MetaModelLexer.ScientificLiteral;
            __tmp6.Last = MetaModelLexer.ScientificLiteral;
            annotList.Add(__tmp6);
            
            annotList = new List<object>();
            this.tokenAnnotations.Add(MetaModelLexer.DateTimeOffsetLiteral, annotList);
            SyntaxAnnotation __tmp7 = new SyntaxAnnotation();
            __tmp7.Kind = SyntaxKind.Number;
            __tmp7.First = MetaModelLexer.DateTimeOffsetLiteral;
            __tmp7.Last = MetaModelLexer.DateTimeOffsetLiteral;
            annotList.Add(__tmp7);
            
            annotList = new List<object>();
            this.tokenAnnotations.Add(MetaModelLexer.DateTimeLiteral, annotList);
            SyntaxAnnotation __tmp8 = new SyntaxAnnotation();
            __tmp8.Kind = SyntaxKind.Number;
            __tmp8.First = MetaModelLexer.DateTimeLiteral;
            __tmp8.Last = MetaModelLexer.DateTimeLiteral;
            annotList.Add(__tmp8);
            
            annotList = new List<object>();
            this.tokenAnnotations.Add(MetaModelLexer.DateLiteral, annotList);
            SyntaxAnnotation __tmp9 = new SyntaxAnnotation();
            __tmp9.Kind = SyntaxKind.Number;
            __tmp9.First = MetaModelLexer.DateLiteral;
            __tmp9.Last = MetaModelLexer.DateLiteral;
            annotList.Add(__tmp9);
            
            annotList = new List<object>();
            this.tokenAnnotations.Add(MetaModelLexer.TimeLiteral, annotList);
            SyntaxAnnotation __tmp10 = new SyntaxAnnotation();
            __tmp10.Kind = SyntaxKind.Number;
            __tmp10.First = MetaModelLexer.TimeLiteral;
            __tmp10.Last = MetaModelLexer.TimeLiteral;
            annotList.Add(__tmp10);
            
            annotList = new List<object>();
            this.tokenAnnotations.Add(MetaModelLexer.RegularStringLiteral, annotList);
            SyntaxAnnotation __tmp11 = new SyntaxAnnotation();
            __tmp11.Kind = SyntaxKind.String;
            __tmp11.First = MetaModelLexer.RegularStringLiteral;
            __tmp11.Last = MetaModelLexer.RegularStringLiteral;
            annotList.Add(__tmp11);
            
            annotList = new List<object>();
            this.tokenAnnotations.Add(MetaModelLexer.GuidLiteral, annotList);
            SyntaxAnnotation __tmp12 = new SyntaxAnnotation();
            __tmp12.Kind = SyntaxKind.String;
            __tmp12.First = MetaModelLexer.GuidLiteral;
            __tmp12.Last = MetaModelLexer.GuidLiteral;
            annotList.Add(__tmp12);
            
            annotList = new List<object>();
            this.tokenAnnotations.Add(MetaModelLexer.LINE_COMMENT, annotList);
            SyntaxAnnotation __tmp13 = new SyntaxAnnotation();
            __tmp13.Kind = SyntaxKind.Comment;
            __tmp13.First = MetaModelLexer.LINE_COMMENT;
            __tmp13.Last = MetaModelLexer.LINE_COMMENT;
            annotList.Add(__tmp13);
            
            annotList = new List<object>();
            this.tokenAnnotations.Add(MetaModelLexer.COMMENT, annotList);
            SyntaxAnnotation __tmp14 = new SyntaxAnnotation();
            __tmp14.Kind = SyntaxKind.Comment;
            __tmp14.First = MetaModelLexer.COMMENT;
            __tmp14.Last = MetaModelLexer.COMMENT;
            annotList.Add(__tmp14);
        }
        
        public object VisitTerminal(ITerminalNode node, Dictionary<object, List<object>> treeAnnotations)
        {
            IToken token = node.Symbol;
            if (token != null)
            {
                List<object> annotList = null;
                if (this.tokenAnnotations.TryGetValue(token.Type, out annotList))
                {
                    List<object> treeAnnotList = null;
                    if (!treeAnnotations.TryGetValue(node, out treeAnnotList))
                    {
                        treeAnnotList = new List<object>();
                        treeAnnotations.Add(node, treeAnnotList);
                    }
                    treeAnnotList.AddRange(annotList);
                }
            }
            return null;
        }
    }
}
>>>>>>> 494c6051
<|MERGE_RESOLUTION|>--- conflicted
+++ resolved
@@ -1,166 +1,3 @@
-<<<<<<< HEAD
-using System;
-using System.Collections.Generic;
-using System.Linq;
-using System.Text;
-using System.Threading.Tasks;
-using MetaDslx.Core;
-using MetaDslx.Compiler;
-using Antlr4.Runtime;
-using Antlr4.Runtime.Tree;
-
-namespace MetaDslx.Compiler
-{
-    public class MetaModelLexerAnnotator
-    {
-        private List<object> grammarAnnotations = new List<object>();
-        private Dictionary<int, List<object>> tokenAnnotations = new Dictionary<int, List<object>>();
-        private Dictionary<int, List<object>> modeAnnotations = new Dictionary<int, List<object>>();
-        
-        public List<object> LexerAnnotations { get { return this.grammarAnnotations; } }
-        public Dictionary<int, List<object>> TokenAnnotations { get { return this.tokenAnnotations; } }
-        public Dictionary<int, List<object>> ModeAnnotations { get { return this.modeAnnotations; } }
-        
-        
-        public MetaModelLexerAnnotator()
-        {
-            List<object> annotList = null;
-            
-            annotList = new List<object>();
-            this.modeAnnotations.Add(MetaModelLexer.MULTILINE_COMMENT, annotList);
-            SyntaxAnnotation __tmp1 = new SyntaxAnnotation();
-            __tmp1.Kind = SyntaxKind.Comment;
-            __tmp1.First = MetaModelLexer.MULTILINE_COMMENT;
-            __tmp1.Last = MetaModelLexer.MULTILINE_COMMENT;
-            annotList.Add(__tmp1);
-            
-            annotList = new List<object>();
-            this.tokenAnnotations.Add(MetaModelLexer.KNamespace, annotList);
-            SyntaxAnnotation __tmp2 = new SyntaxAnnotation();
-            __tmp2.First = MetaModelLexer.KNamespace;
-            __tmp2.Last = MetaModelLexer.KStatic;
-            __tmp2.Kind = SyntaxKind.Keyword;
-            annotList.Add(__tmp2);
-            
-            annotList = new List<object>();
-            this.tokenAnnotations.Add(MetaModelLexer.IdentifierNormal, annotList);
-            SyntaxAnnotation __tmp3 = new SyntaxAnnotation();
-            __tmp3.Kind = SyntaxKind.Identifier;
-            __tmp3.First = MetaModelLexer.IdentifierNormal;
-            __tmp3.Last = MetaModelLexer.IdentifierNormal;
-            annotList.Add(__tmp3);
-            
-            annotList = new List<object>();
-            this.tokenAnnotations.Add(MetaModelLexer.IntegerLiteral, annotList);
-            SyntaxAnnotation __tmp4 = new SyntaxAnnotation();
-            __tmp4.Kind = SyntaxKind.Number;
-            __tmp4.First = MetaModelLexer.IntegerLiteral;
-            __tmp4.Last = MetaModelLexer.IntegerLiteral;
-            annotList.Add(__tmp4);
-            
-            annotList = new List<object>();
-            this.tokenAnnotations.Add(MetaModelLexer.DecimalLiteral, annotList);
-            SyntaxAnnotation __tmp5 = new SyntaxAnnotation();
-            __tmp5.Kind = SyntaxKind.Number;
-            __tmp5.First = MetaModelLexer.DecimalLiteral;
-            __tmp5.Last = MetaModelLexer.DecimalLiteral;
-            annotList.Add(__tmp5);
-            
-            annotList = new List<object>();
-            this.tokenAnnotations.Add(MetaModelLexer.ScientificLiteral, annotList);
-            SyntaxAnnotation __tmp6 = new SyntaxAnnotation();
-            __tmp6.Kind = SyntaxKind.Number;
-            __tmp6.First = MetaModelLexer.ScientificLiteral;
-            __tmp6.Last = MetaModelLexer.ScientificLiteral;
-            annotList.Add(__tmp6);
-            
-            annotList = new List<object>();
-            this.tokenAnnotations.Add(MetaModelLexer.DateTimeOffsetLiteral, annotList);
-            SyntaxAnnotation __tmp7 = new SyntaxAnnotation();
-            __tmp7.Kind = SyntaxKind.Number;
-            __tmp7.First = MetaModelLexer.DateTimeOffsetLiteral;
-            __tmp7.Last = MetaModelLexer.DateTimeOffsetLiteral;
-            annotList.Add(__tmp7);
-            
-            annotList = new List<object>();
-            this.tokenAnnotations.Add(MetaModelLexer.DateTimeLiteral, annotList);
-            SyntaxAnnotation __tmp8 = new SyntaxAnnotation();
-            __tmp8.Kind = SyntaxKind.Number;
-            __tmp8.First = MetaModelLexer.DateTimeLiteral;
-            __tmp8.Last = MetaModelLexer.DateTimeLiteral;
-            annotList.Add(__tmp8);
-            
-            annotList = new List<object>();
-            this.tokenAnnotations.Add(MetaModelLexer.DateLiteral, annotList);
-            SyntaxAnnotation __tmp9 = new SyntaxAnnotation();
-            __tmp9.Kind = SyntaxKind.Number;
-            __tmp9.First = MetaModelLexer.DateLiteral;
-            __tmp9.Last = MetaModelLexer.DateLiteral;
-            annotList.Add(__tmp9);
-            
-            annotList = new List<object>();
-            this.tokenAnnotations.Add(MetaModelLexer.TimeLiteral, annotList);
-            SyntaxAnnotation __tmp10 = new SyntaxAnnotation();
-            __tmp10.Kind = SyntaxKind.Number;
-            __tmp10.First = MetaModelLexer.TimeLiteral;
-            __tmp10.Last = MetaModelLexer.TimeLiteral;
-            annotList.Add(__tmp10);
-            
-            annotList = new List<object>();
-            this.tokenAnnotations.Add(MetaModelLexer.RegularStringLiteral, annotList);
-            SyntaxAnnotation __tmp11 = new SyntaxAnnotation();
-            __tmp11.Kind = SyntaxKind.String;
-            __tmp11.First = MetaModelLexer.RegularStringLiteral;
-            __tmp11.Last = MetaModelLexer.RegularStringLiteral;
-            annotList.Add(__tmp11);
-            
-            annotList = new List<object>();
-            this.tokenAnnotations.Add(MetaModelLexer.GuidLiteral, annotList);
-            SyntaxAnnotation __tmp12 = new SyntaxAnnotation();
-            __tmp12.Kind = SyntaxKind.String;
-            __tmp12.First = MetaModelLexer.GuidLiteral;
-            __tmp12.Last = MetaModelLexer.GuidLiteral;
-            annotList.Add(__tmp12);
-            
-            annotList = new List<object>();
-            this.tokenAnnotations.Add(MetaModelLexer.LINE_COMMENT, annotList);
-            SyntaxAnnotation __tmp13 = new SyntaxAnnotation();
-            __tmp13.Kind = SyntaxKind.Comment;
-            __tmp13.First = MetaModelLexer.LINE_COMMENT;
-            __tmp13.Last = MetaModelLexer.LINE_COMMENT;
-            annotList.Add(__tmp13);
-            
-            annotList = new List<object>();
-            this.tokenAnnotations.Add(MetaModelLexer.COMMENT, annotList);
-            SyntaxAnnotation __tmp14 = new SyntaxAnnotation();
-            __tmp14.Kind = SyntaxKind.Comment;
-            __tmp14.First = MetaModelLexer.COMMENT;
-            __tmp14.Last = MetaModelLexer.COMMENT;
-            annotList.Add(__tmp14);
-        }
-        
-        public object VisitTerminal(ITerminalNode node, Dictionary<object, List<object>> treeAnnotations)
-        {
-            IToken token = node.Symbol;
-            if (token != null)
-            {
-                List<object> annotList = null;
-                if (this.tokenAnnotations.TryGetValue(token.Type, out annotList))
-                {
-                    List<object> treeAnnotList = null;
-                    if (!treeAnnotations.TryGetValue(node, out treeAnnotList))
-                    {
-                        treeAnnotList = new List<object>();
-                        treeAnnotations.Add(node, treeAnnotList);
-                    }
-                    treeAnnotList.AddRange(annotList);
-                }
-            }
-            return null;
-        }
-    }
-}
-=======
 ﻿using System;
 using System.Collections.Generic;
 using System.Linq;
@@ -324,5 +161,4 @@
             return null;
         }
     }
-}
->>>>>>> 494c6051
+}