--- conflicted
+++ resolved
@@ -1,917 +1,3 @@
-<<<<<<< HEAD
-using System;
-using System.Collections.Generic;
-using System.Linq;
-using System.Text;
-using System.Threading.Tasks;
-using MetaDslx.Core;
-using MetaDslx.Compiler;
-using Antlr4.Runtime;
-using Antlr4.Runtime.Tree;
-
-namespace MetaDslx.Compiler
-{
-    public class AnnotatedAntlr4ParserAnnotator : AnnotatedAntlr4ParserBaseVisitor<object>
-    {
-        private AnnotatedAntlr4LexerAnnotator lexerAnnotator = new AnnotatedAntlr4LexerAnnotator();
-        private List<object> grammarAnnotations = new List<object>();
-        private Dictionary<Type, List<object>> ruleAnnotations = new Dictionary<Type, List<object>>();
-        private Dictionary<object, List<object>> treeAnnotations = new Dictionary<object, List<object>>();
-        
-        public List<object> ParserAnnotations { get { return this.grammarAnnotations; } }
-        public List<object> LexerAnnotations { get { return this.lexerAnnotator.LexerAnnotations; } }
-        public Dictionary<int, List<object>> TokenAnnotations { get { return this.lexerAnnotator.TokenAnnotations; } }
-        public Dictionary<int, List<object>> ModeAnnotations { get { return this.lexerAnnotator.ModeAnnotations; } }
-        public Dictionary<Type, List<object>> RuleAnnotations { get { return this.ruleAnnotations; } }
-        public Dictionary<object, List<object>> TreeAnnotations { get { return this.treeAnnotations; } }
-        
-        
-        public AnnotatedAntlr4ParserAnnotator()
-        {
-            List<object> annotList = null;
-        }
-        
-        public override object VisitTerminal(ITerminalNode node)
-        {
-            this.lexerAnnotator.VisitTerminal(node, treeAnnotations);
-            this.HandleSymbolType(node);
-            return null;
-        }
-        
-        private void HandleSymbolType(IParseTree node)
-        {
-            List<object> treeAnnotList = null;
-            if (this.treeAnnotations.TryGetValue(node, out treeAnnotList))
-            {
-                foreach (var treeAnnot in treeAnnotList)
-                {
-                    SymbolTypeAnnotation sta = treeAnnot as SymbolTypeAnnotation;
-                    if (sta != null)
-                    {
-                        if (sta.HasName)
-                        {
-                            ModelContext ctx = ModelContext.Current;
-                            if (ctx != null)
-                            {
-                                IModelCompiler compiler = ModelContext.Current.Compiler;
-                                string name = compiler.NameProvider.GetName(node);
-                                if (sta.Name == name)
-                                {
-                                    this.OverrideSymbolType(node, sta.SymbolType);
-                                }
-                            }
-                            else
-                            {
-                                throw new InvalidOperationException("ModelContext is missing. Define a ModelContextScope.");
-                            }
-                        }
-                        else
-                        {
-                            this.OverrideSymbolType(node, sta.SymbolType);
-                        }
-                    }
-                }
-                treeAnnotList.RemoveAll(a => a is SymbolTypeAnnotation);
-            }
-        }
-        
-        private void OverrideSymbolType(IParseTree node, Type symbolType)
-        {
-            if (node == null) return;
-            if (symbolType == null) return;
-            bool set = false;
-            while(!set && node != null)
-            {
-                List<object> treeAnnotList = null;
-                if (this.treeAnnotations.TryGetValue(node, out treeAnnotList))
-                {
-                    foreach (var treeAnnot in treeAnnotList)
-                    {
-                        SymbolTypedAnnotation sta = treeAnnot as SymbolTypedAnnotation;
-                        if (sta != null)
-                        {
-                            set = true;
-                            if (sta.SymbolType == null)
-                            {
-                                sta.SymbolType = symbolType;
-                            }
-                            else if (sta.OverrideSymbolType)
-                            {
-                                sta.SymbolType = symbolType;
-                            }
-                            else
-                            {
-                                throw new InvalidOperationException("Cannot change symbol type from '"+sta.SymbolType+"' to '"+symbolType+"'");
-                            }
-                        }
-                    }
-                }
-                node = node.Parent;
-            }
-        }
-        
-        public override object VisitGrammarSpec(AnnotatedAntlr4Parser.GrammarSpecContext context)
-        {
-            this.HandleSymbolType(context);
-            return base.VisitGrammarSpec(context);
-        }
-        
-        public override object VisitGrammarType(AnnotatedAntlr4Parser.GrammarTypeContext context)
-        {
-            this.HandleSymbolType(context);
-            return base.VisitGrammarType(context);
-        }
-        
-        public override object VisitPrequelConstruct(AnnotatedAntlr4Parser.PrequelConstructContext context)
-        {
-            this.HandleSymbolType(context);
-            return base.VisitPrequelConstruct(context);
-        }
-        
-        public override object VisitOptionsSpec(AnnotatedAntlr4Parser.OptionsSpecContext context)
-        {
-            this.HandleSymbolType(context);
-            return base.VisitOptionsSpec(context);
-        }
-        
-        public override object VisitOption(AnnotatedAntlr4Parser.OptionContext context)
-        {
-            this.HandleSymbolType(context);
-            return base.VisitOption(context);
-        }
-        
-        public override object VisitOptionValue(AnnotatedAntlr4Parser.OptionValueContext context)
-        {
-            this.HandleSymbolType(context);
-            return base.VisitOptionValue(context);
-        }
-        
-        public override object VisitDelegateGrammars(AnnotatedAntlr4Parser.DelegateGrammarsContext context)
-        {
-            this.HandleSymbolType(context);
-            return base.VisitDelegateGrammars(context);
-        }
-        
-        public override object VisitDelegateGrammar(AnnotatedAntlr4Parser.DelegateGrammarContext context)
-        {
-            this.HandleSymbolType(context);
-            return base.VisitDelegateGrammar(context);
-        }
-        
-        public override object VisitTokensSpec(AnnotatedAntlr4Parser.TokensSpecContext context)
-        {
-            this.HandleSymbolType(context);
-            return base.VisitTokensSpec(context);
-        }
-        
-        public override object VisitAnnotatedId(AnnotatedAntlr4Parser.AnnotatedIdContext context)
-        {
-            this.HandleSymbolType(context);
-            return base.VisitAnnotatedId(context);
-        }
-        
-        public override object VisitAction(AnnotatedAntlr4Parser.ActionContext context)
-        {
-            this.HandleSymbolType(context);
-            return base.VisitAction(context);
-        }
-        
-        public override object VisitActionScopeName(AnnotatedAntlr4Parser.ActionScopeNameContext context)
-        {
-            this.HandleSymbolType(context);
-            return base.VisitActionScopeName(context);
-        }
-        
-        public override object VisitModeSpec(AnnotatedAntlr4Parser.ModeSpecContext context)
-        {
-            this.HandleSymbolType(context);
-            return base.VisitModeSpec(context);
-        }
-        
-        public override object VisitRules(AnnotatedAntlr4Parser.RulesContext context)
-        {
-            this.HandleSymbolType(context);
-            return base.VisitRules(context);
-        }
-        
-        public override object VisitRuleSpec(AnnotatedAntlr4Parser.RuleSpecContext context)
-        {
-            this.HandleSymbolType(context);
-            return base.VisitRuleSpec(context);
-        }
-        
-        public override object VisitParserRuleSpec(AnnotatedAntlr4Parser.ParserRuleSpecContext context)
-        {
-            this.HandleSymbolType(context);
-            return base.VisitParserRuleSpec(context);
-        }
-        
-        public override object VisitExceptionGroup(AnnotatedAntlr4Parser.ExceptionGroupContext context)
-        {
-            this.HandleSymbolType(context);
-            return base.VisitExceptionGroup(context);
-        }
-        
-        public override object VisitExceptionHandler(AnnotatedAntlr4Parser.ExceptionHandlerContext context)
-        {
-            this.HandleSymbolType(context);
-            return base.VisitExceptionHandler(context);
-        }
-        
-        public override object VisitFinallyClause(AnnotatedAntlr4Parser.FinallyClauseContext context)
-        {
-            this.HandleSymbolType(context);
-            return base.VisitFinallyClause(context);
-        }
-        
-        public override object VisitRulePrequel(AnnotatedAntlr4Parser.RulePrequelContext context)
-        {
-            this.HandleSymbolType(context);
-            return base.VisitRulePrequel(context);
-        }
-        
-        public override object VisitRuleReturns(AnnotatedAntlr4Parser.RuleReturnsContext context)
-        {
-            this.HandleSymbolType(context);
-            return base.VisitRuleReturns(context);
-        }
-        
-        public override object VisitThrowsSpec(AnnotatedAntlr4Parser.ThrowsSpecContext context)
-        {
-            this.HandleSymbolType(context);
-            return base.VisitThrowsSpec(context);
-        }
-        
-        public override object VisitLocalsSpec(AnnotatedAntlr4Parser.LocalsSpecContext context)
-        {
-            this.HandleSymbolType(context);
-            return base.VisitLocalsSpec(context);
-        }
-        
-        public override object VisitRuleAction(AnnotatedAntlr4Parser.RuleActionContext context)
-        {
-            this.HandleSymbolType(context);
-            return base.VisitRuleAction(context);
-        }
-        
-        public override object VisitRuleModifiers(AnnotatedAntlr4Parser.RuleModifiersContext context)
-        {
-            this.HandleSymbolType(context);
-            return base.VisitRuleModifiers(context);
-        }
-        
-        public override object VisitRuleModifier(AnnotatedAntlr4Parser.RuleModifierContext context)
-        {
-            this.HandleSymbolType(context);
-            return base.VisitRuleModifier(context);
-        }
-        
-        public override object VisitRuleBlock(AnnotatedAntlr4Parser.RuleBlockContext context)
-        {
-            this.HandleSymbolType(context);
-            return base.VisitRuleBlock(context);
-        }
-        
-        public override object VisitRuleAltList(AnnotatedAntlr4Parser.RuleAltListContext context)
-        {
-            this.HandleSymbolType(context);
-            return base.VisitRuleAltList(context);
-        }
-        
-        public override object VisitLabeledAlt(AnnotatedAntlr4Parser.LabeledAltContext context)
-        {
-            this.HandleSymbolType(context);
-            return base.VisitLabeledAlt(context);
-        }
-        
-        public override object VisitPropertiesBlock(AnnotatedAntlr4Parser.PropertiesBlockContext context)
-        {
-            this.HandleSymbolType(context);
-            return base.VisitPropertiesBlock(context);
-        }
-        
-        public override object VisitLexerRule(AnnotatedAntlr4Parser.LexerRuleContext context)
-        {
-            this.HandleSymbolType(context);
-            return base.VisitLexerRule(context);
-        }
-        
-        public override object VisitLexerRuleBlock(AnnotatedAntlr4Parser.LexerRuleBlockContext context)
-        {
-            this.HandleSymbolType(context);
-            return base.VisitLexerRuleBlock(context);
-        }
-        
-        public override object VisitLexerAltList(AnnotatedAntlr4Parser.LexerAltListContext context)
-        {
-            this.HandleSymbolType(context);
-            return base.VisitLexerAltList(context);
-        }
-        
-        public override object VisitLexerAlt(AnnotatedAntlr4Parser.LexerAltContext context)
-        {
-            this.HandleSymbolType(context);
-            return base.VisitLexerAlt(context);
-        }
-        
-        public override object VisitLexerElements(AnnotatedAntlr4Parser.LexerElementsContext context)
-        {
-            this.HandleSymbolType(context);
-            return base.VisitLexerElements(context);
-        }
-        
-        public override object VisitLexerElement(AnnotatedAntlr4Parser.LexerElementContext context)
-        {
-            this.HandleSymbolType(context);
-            return base.VisitLexerElement(context);
-        }
-        
-        public override object VisitLabeledLexerElement(AnnotatedAntlr4Parser.LabeledLexerElementContext context)
-        {
-            this.HandleSymbolType(context);
-            return base.VisitLabeledLexerElement(context);
-        }
-        
-        public override object VisitLexerBlock(AnnotatedAntlr4Parser.LexerBlockContext context)
-        {
-            this.HandleSymbolType(context);
-            return base.VisitLexerBlock(context);
-        }
-        
-        public override object VisitLexerCommands(AnnotatedAntlr4Parser.LexerCommandsContext context)
-        {
-            this.HandleSymbolType(context);
-            return base.VisitLexerCommands(context);
-        }
-        
-        public override object VisitLexerCommand(AnnotatedAntlr4Parser.LexerCommandContext context)
-        {
-            this.HandleSymbolType(context);
-            return base.VisitLexerCommand(context);
-        }
-        
-        public override object VisitLexerCommandName(AnnotatedAntlr4Parser.LexerCommandNameContext context)
-        {
-            this.HandleSymbolType(context);
-            return base.VisitLexerCommandName(context);
-        }
-        
-        public override object VisitLexerCommandExpr(AnnotatedAntlr4Parser.LexerCommandExprContext context)
-        {
-            this.HandleSymbolType(context);
-            return base.VisitLexerCommandExpr(context);
-        }
-        
-        public override object VisitAltList(AnnotatedAntlr4Parser.AltListContext context)
-        {
-            this.HandleSymbolType(context);
-            return base.VisitAltList(context);
-        }
-        
-        public override object VisitAlternative(AnnotatedAntlr4Parser.AlternativeContext context)
-        {
-            this.HandleSymbolType(context);
-            return base.VisitAlternative(context);
-        }
-        
-        public override object VisitElement(AnnotatedAntlr4Parser.ElementContext context)
-        {
-            this.HandleSymbolType(context);
-            return base.VisitElement(context);
-        }
-        
-        public override object VisitLabeledElement(AnnotatedAntlr4Parser.LabeledElementContext context)
-        {
-            this.HandleSymbolType(context);
-            return base.VisitLabeledElement(context);
-        }
-        
-        public override object VisitEbnf(AnnotatedAntlr4Parser.EbnfContext context)
-        {
-            this.HandleSymbolType(context);
-            return base.VisitEbnf(context);
-        }
-        
-        public override object VisitBlockSuffix(AnnotatedAntlr4Parser.BlockSuffixContext context)
-        {
-            this.HandleSymbolType(context);
-            return base.VisitBlockSuffix(context);
-        }
-        
-        public override object VisitEbnfSuffix(AnnotatedAntlr4Parser.EbnfSuffixContext context)
-        {
-            this.HandleSymbolType(context);
-            return base.VisitEbnfSuffix(context);
-        }
-        
-        public override object VisitLexerAtom(AnnotatedAntlr4Parser.LexerAtomContext context)
-        {
-            this.HandleSymbolType(context);
-            return base.VisitLexerAtom(context);
-        }
-        
-        public override object VisitAtom(AnnotatedAntlr4Parser.AtomContext context)
-        {
-            this.HandleSymbolType(context);
-            return base.VisitAtom(context);
-        }
-        
-        public override object VisitNotSet(AnnotatedAntlr4Parser.NotSetContext context)
-        {
-            this.HandleSymbolType(context);
-            return base.VisitNotSet(context);
-        }
-        
-        public override object VisitBlockSet(AnnotatedAntlr4Parser.BlockSetContext context)
-        {
-            this.HandleSymbolType(context);
-            return base.VisitBlockSet(context);
-        }
-        
-        public override object VisitSetElement(AnnotatedAntlr4Parser.SetElementContext context)
-        {
-            this.HandleSymbolType(context);
-            return base.VisitSetElement(context);
-        }
-        
-        public override object VisitBlock(AnnotatedAntlr4Parser.BlockContext context)
-        {
-            this.HandleSymbolType(context);
-            return base.VisitBlock(context);
-        }
-        
-        public override object VisitRuleref(AnnotatedAntlr4Parser.RulerefContext context)
-        {
-            this.HandleSymbolType(context);
-            return base.VisitRuleref(context);
-        }
-        
-        public override object VisitRange(AnnotatedAntlr4Parser.RangeContext context)
-        {
-            this.HandleSymbolType(context);
-            return base.VisitRange(context);
-        }
-        
-        public override object VisitTerminal(AnnotatedAntlr4Parser.TerminalContext context)
-        {
-            this.HandleSymbolType(context);
-            return base.VisitTerminal(context);
-        }
-        
-        public override object VisitElementOptions(AnnotatedAntlr4Parser.ElementOptionsContext context)
-        {
-            this.HandleSymbolType(context);
-            return base.VisitElementOptions(context);
-        }
-        
-        public override object VisitElementOption(AnnotatedAntlr4Parser.ElementOptionContext context)
-        {
-            this.HandleSymbolType(context);
-            return base.VisitElementOption(context);
-        }
-        
-        public override object VisitId(AnnotatedAntlr4Parser.IdContext context)
-        {
-            this.HandleSymbolType(context);
-            return base.VisitId(context);
-        }
-        
-        public override object VisitAnnotation(AnnotatedAntlr4Parser.AnnotationContext context)
-        {
-            this.HandleSymbolType(context);
-            return base.VisitAnnotation(context);
-        }
-        
-        public override object VisitAnnotationBody(AnnotatedAntlr4Parser.AnnotationBodyContext context)
-        {
-            this.HandleSymbolType(context);
-            return base.VisitAnnotationBody(context);
-        }
-        
-        public override object VisitAnnotationAttributeList(AnnotatedAntlr4Parser.AnnotationAttributeListContext context)
-        {
-            this.HandleSymbolType(context);
-            return base.VisitAnnotationAttributeList(context);
-        }
-        
-        public override object VisitAnnotationAttribute(AnnotatedAntlr4Parser.AnnotationAttributeContext context)
-        {
-            this.HandleSymbolType(context);
-            return base.VisitAnnotationAttribute(context);
-        }
-        
-        public override object VisitExpressionList(AnnotatedAntlr4Parser.ExpressionListContext context)
-        {
-            this.HandleSymbolType(context);
-            return base.VisitExpressionList(context);
-        }
-        
-        public override object VisitQualifiedName(AnnotatedAntlr4Parser.QualifiedNameContext context)
-        {
-            this.HandleSymbolType(context);
-            return base.VisitQualifiedName(context);
-        }
-        
-        public override object VisitExpression(AnnotatedAntlr4Parser.ExpressionContext context)
-        {
-            this.HandleSymbolType(context);
-            return base.VisitExpression(context);
-        }
-        
-        public override object VisitLiteral(AnnotatedAntlr4Parser.LiteralContext context)
-        {
-            this.HandleSymbolType(context);
-            return base.VisitLiteral(context);
-        }
-        
-        public override object VisitIdentifier(AnnotatedAntlr4Parser.IdentifierContext context)
-        {
-            this.HandleSymbolType(context);
-            return base.VisitIdentifier(context);
-        }
-        
-        public override object VisitBoolLiteral(AnnotatedAntlr4Parser.BoolLiteralContext context)
-        {
-            this.HandleSymbolType(context);
-            return base.VisitBoolLiteral(context);
-        }
-        
-        public override object VisitNullLiteral(AnnotatedAntlr4Parser.NullLiteralContext context)
-        {
-            this.HandleSymbolType(context);
-            return base.VisitNullLiteral(context);
-        }
-    }
-    
-    public class AnnotatedAntlr4ParserPropertyEvaluator : MetaCompilerPropertyEvaluator, IAnnotatedAntlr4ParserVisitor<object>
-    {
-        public AnnotatedAntlr4ParserPropertyEvaluator(MetaCompiler compiler)
-            : base(compiler)
-        {
-        }
-        
-        public virtual object VisitGrammarSpec(AnnotatedAntlr4Parser.GrammarSpecContext context)
-        {
-            return this.VisitChildren(context);
-        }
-        
-        public virtual object VisitGrammarType(AnnotatedAntlr4Parser.GrammarTypeContext context)
-        {
-            return this.VisitChildren(context);
-        }
-        
-        public virtual object VisitPrequelConstruct(AnnotatedAntlr4Parser.PrequelConstructContext context)
-        {
-            return this.VisitChildren(context);
-        }
-        
-        public virtual object VisitOptionsSpec(AnnotatedAntlr4Parser.OptionsSpecContext context)
-        {
-            return this.VisitChildren(context);
-        }
-        
-        public virtual object VisitOption(AnnotatedAntlr4Parser.OptionContext context)
-        {
-            return this.VisitChildren(context);
-        }
-        
-        public virtual object VisitOptionValue(AnnotatedAntlr4Parser.OptionValueContext context)
-        {
-            return this.VisitChildren(context);
-        }
-        
-        public virtual object VisitDelegateGrammars(AnnotatedAntlr4Parser.DelegateGrammarsContext context)
-        {
-            return this.VisitChildren(context);
-        }
-        
-        public virtual object VisitDelegateGrammar(AnnotatedAntlr4Parser.DelegateGrammarContext context)
-        {
-            return this.VisitChildren(context);
-        }
-        
-        public virtual object VisitTokensSpec(AnnotatedAntlr4Parser.TokensSpecContext context)
-        {
-            return this.VisitChildren(context);
-        }
-        
-        public virtual object VisitAnnotatedId(AnnotatedAntlr4Parser.AnnotatedIdContext context)
-        {
-            return this.VisitChildren(context);
-        }
-        
-        public virtual object VisitAction(AnnotatedAntlr4Parser.ActionContext context)
-        {
-            return this.VisitChildren(context);
-        }
-        
-        public virtual object VisitActionScopeName(AnnotatedAntlr4Parser.ActionScopeNameContext context)
-        {
-            return this.VisitChildren(context);
-        }
-        
-        public virtual object VisitModeSpec(AnnotatedAntlr4Parser.ModeSpecContext context)
-        {
-            return this.VisitChildren(context);
-        }
-        
-        public virtual object VisitRules(AnnotatedAntlr4Parser.RulesContext context)
-        {
-            return this.VisitChildren(context);
-        }
-        
-        public virtual object VisitRuleSpec(AnnotatedAntlr4Parser.RuleSpecContext context)
-        {
-            return this.VisitChildren(context);
-        }
-        
-        public virtual object VisitParserRuleSpec(AnnotatedAntlr4Parser.ParserRuleSpecContext context)
-        {
-            return this.VisitChildren(context);
-        }
-        
-        public virtual object VisitExceptionGroup(AnnotatedAntlr4Parser.ExceptionGroupContext context)
-        {
-            return this.VisitChildren(context);
-        }
-        
-        public virtual object VisitExceptionHandler(AnnotatedAntlr4Parser.ExceptionHandlerContext context)
-        {
-            return this.VisitChildren(context);
-        }
-        
-        public virtual object VisitFinallyClause(AnnotatedAntlr4Parser.FinallyClauseContext context)
-        {
-            return this.VisitChildren(context);
-        }
-        
-        public virtual object VisitRulePrequel(AnnotatedAntlr4Parser.RulePrequelContext context)
-        {
-            return this.VisitChildren(context);
-        }
-        
-        public virtual object VisitRuleReturns(AnnotatedAntlr4Parser.RuleReturnsContext context)
-        {
-            return this.VisitChildren(context);
-        }
-        
-        public virtual object VisitThrowsSpec(AnnotatedAntlr4Parser.ThrowsSpecContext context)
-        {
-            return this.VisitChildren(context);
-        }
-        
-        public virtual object VisitLocalsSpec(AnnotatedAntlr4Parser.LocalsSpecContext context)
-        {
-            return this.VisitChildren(context);
-        }
-        
-        public virtual object VisitRuleAction(AnnotatedAntlr4Parser.RuleActionContext context)
-        {
-            return this.VisitChildren(context);
-        }
-        
-        public virtual object VisitRuleModifiers(AnnotatedAntlr4Parser.RuleModifiersContext context)
-        {
-            return this.VisitChildren(context);
-        }
-        
-        public virtual object VisitRuleModifier(AnnotatedAntlr4Parser.RuleModifierContext context)
-        {
-            return this.VisitChildren(context);
-        }
-        
-        public virtual object VisitRuleBlock(AnnotatedAntlr4Parser.RuleBlockContext context)
-        {
-            return this.VisitChildren(context);
-        }
-        
-        public virtual object VisitRuleAltList(AnnotatedAntlr4Parser.RuleAltListContext context)
-        {
-            return this.VisitChildren(context);
-        }
-        
-        public virtual object VisitLabeledAlt(AnnotatedAntlr4Parser.LabeledAltContext context)
-        {
-            return this.VisitChildren(context);
-        }
-        
-        public virtual object VisitPropertiesBlock(AnnotatedAntlr4Parser.PropertiesBlockContext context)
-        {
-            return this.VisitChildren(context);
-        }
-        
-        public virtual object VisitLexerRule(AnnotatedAntlr4Parser.LexerRuleContext context)
-        {
-            return this.VisitChildren(context);
-        }
-        
-        public virtual object VisitLexerRuleBlock(AnnotatedAntlr4Parser.LexerRuleBlockContext context)
-        {
-            return this.VisitChildren(context);
-        }
-        
-        public virtual object VisitLexerAltList(AnnotatedAntlr4Parser.LexerAltListContext context)
-        {
-            return this.VisitChildren(context);
-        }
-        
-        public virtual object VisitLexerAlt(AnnotatedAntlr4Parser.LexerAltContext context)
-        {
-            return this.VisitChildren(context);
-        }
-        
-        public virtual object VisitLexerElements(AnnotatedAntlr4Parser.LexerElementsContext context)
-        {
-            return this.VisitChildren(context);
-        }
-        
-        public virtual object VisitLexerElement(AnnotatedAntlr4Parser.LexerElementContext context)
-        {
-            return this.VisitChildren(context);
-        }
-        
-        public virtual object VisitLabeledLexerElement(AnnotatedAntlr4Parser.LabeledLexerElementContext context)
-        {
-            return this.VisitChildren(context);
-        }
-        
-        public virtual object VisitLexerBlock(AnnotatedAntlr4Parser.LexerBlockContext context)
-        {
-            return this.VisitChildren(context);
-        }
-        
-        public virtual object VisitLexerCommands(AnnotatedAntlr4Parser.LexerCommandsContext context)
-        {
-            return this.VisitChildren(context);
-        }
-        
-        public virtual object VisitLexerCommand(AnnotatedAntlr4Parser.LexerCommandContext context)
-        {
-            return this.VisitChildren(context);
-        }
-        
-        public virtual object VisitLexerCommandName(AnnotatedAntlr4Parser.LexerCommandNameContext context)
-        {
-            return this.VisitChildren(context);
-        }
-        
-        public virtual object VisitLexerCommandExpr(AnnotatedAntlr4Parser.LexerCommandExprContext context)
-        {
-            return this.VisitChildren(context);
-        }
-        
-        public virtual object VisitAltList(AnnotatedAntlr4Parser.AltListContext context)
-        {
-            return this.VisitChildren(context);
-        }
-        
-        public virtual object VisitAlternative(AnnotatedAntlr4Parser.AlternativeContext context)
-        {
-            return this.VisitChildren(context);
-        }
-        
-        public virtual object VisitElement(AnnotatedAntlr4Parser.ElementContext context)
-        {
-            return this.VisitChildren(context);
-        }
-        
-        public virtual object VisitLabeledElement(AnnotatedAntlr4Parser.LabeledElementContext context)
-        {
-            return this.VisitChildren(context);
-        }
-        
-        public virtual object VisitEbnf(AnnotatedAntlr4Parser.EbnfContext context)
-        {
-            return this.VisitChildren(context);
-        }
-        
-        public virtual object VisitBlockSuffix(AnnotatedAntlr4Parser.BlockSuffixContext context)
-        {
-            return this.VisitChildren(context);
-        }
-        
-        public virtual object VisitEbnfSuffix(AnnotatedAntlr4Parser.EbnfSuffixContext context)
-        {
-            return this.VisitChildren(context);
-        }
-        
-        public virtual object VisitLexerAtom(AnnotatedAntlr4Parser.LexerAtomContext context)
-        {
-            return this.VisitChildren(context);
-        }
-        
-        public virtual object VisitAtom(AnnotatedAntlr4Parser.AtomContext context)
-        {
-            return this.VisitChildren(context);
-        }
-        
-        public virtual object VisitNotSet(AnnotatedAntlr4Parser.NotSetContext context)
-        {
-            return this.VisitChildren(context);
-        }
-        
-        public virtual object VisitBlockSet(AnnotatedAntlr4Parser.BlockSetContext context)
-        {
-            return this.VisitChildren(context);
-        }
-        
-        public virtual object VisitSetElement(AnnotatedAntlr4Parser.SetElementContext context)
-        {
-            return this.VisitChildren(context);
-        }
-        
-        public virtual object VisitBlock(AnnotatedAntlr4Parser.BlockContext context)
-        {
-            return this.VisitChildren(context);
-        }
-        
-        public virtual object VisitRuleref(AnnotatedAntlr4Parser.RulerefContext context)
-        {
-            return this.VisitChildren(context);
-        }
-        
-        public virtual object VisitRange(AnnotatedAntlr4Parser.RangeContext context)
-        {
-            return this.VisitChildren(context);
-        }
-        
-        public virtual object VisitTerminal(AnnotatedAntlr4Parser.TerminalContext context)
-        {
-            return this.VisitChildren(context);
-        }
-        
-        public virtual object VisitElementOptions(AnnotatedAntlr4Parser.ElementOptionsContext context)
-        {
-            return this.VisitChildren(context);
-        }
-        
-        public virtual object VisitElementOption(AnnotatedAntlr4Parser.ElementOptionContext context)
-        {
-            return this.VisitChildren(context);
-        }
-        
-        public virtual object VisitId(AnnotatedAntlr4Parser.IdContext context)
-        {
-            return this.VisitChildren(context);
-        }
-        
-        public virtual object VisitAnnotation(AnnotatedAntlr4Parser.AnnotationContext context)
-        {
-            return this.VisitChildren(context);
-        }
-        
-        public virtual object VisitAnnotationBody(AnnotatedAntlr4Parser.AnnotationBodyContext context)
-        {
-            return this.VisitChildren(context);
-        }
-        
-        public virtual object VisitAnnotationAttributeList(AnnotatedAntlr4Parser.AnnotationAttributeListContext context)
-        {
-            return this.VisitChildren(context);
-        }
-        
-        public virtual object VisitAnnotationAttribute(AnnotatedAntlr4Parser.AnnotationAttributeContext context)
-        {
-            return this.VisitChildren(context);
-        }
-        
-        public virtual object VisitExpressionList(AnnotatedAntlr4Parser.ExpressionListContext context)
-        {
-            return this.VisitChildren(context);
-        }
-        
-        public virtual object VisitQualifiedName(AnnotatedAntlr4Parser.QualifiedNameContext context)
-        {
-            return this.VisitChildren(context);
-        }
-        
-        public virtual object VisitExpression(AnnotatedAntlr4Parser.ExpressionContext context)
-        {
-            return this.VisitChildren(context);
-        }
-        
-        public virtual object VisitLiteral(AnnotatedAntlr4Parser.LiteralContext context)
-        {
-            return this.VisitChildren(context);
-        }
-        
-        public virtual object VisitIdentifier(AnnotatedAntlr4Parser.IdentifierContext context)
-        {
-            return this.VisitChildren(context);
-        }
-        
-        public virtual object VisitBoolLiteral(AnnotatedAntlr4Parser.BoolLiteralContext context)
-        {
-            return this.VisitChildren(context);
-        }
-        
-        public virtual object VisitNullLiteral(AnnotatedAntlr4Parser.NullLiteralContext context)
-        {
-            return this.VisitChildren(context);
-        }
-    }
-}
-=======
 ﻿using System;
 using System.Collections.Generic;
 using System.Linq;
@@ -1819,5 +905,4 @@
             return this.VisitChildren(context);
         }
     }
-}
->>>>>>> 494c6051
+}