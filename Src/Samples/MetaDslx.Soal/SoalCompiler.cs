--- conflicted
+++ resolved
@@ -9,13 +9,8 @@
 {
     public class SoalCompiler : SoalCompilerBase
     {
-<<<<<<< HEAD
-        public SoalCompiler(string source, string outputDirectory, string fileName)
-            : base(source, outputDirectory, fileName)
-=======
         public SoalCompiler(string source, string fileName)
             : base(source, fileName)
->>>>>>> 494c6051
         {
             this.GlobalScope.BuiltInEntries.Add((ModelObject)SoalInstance.Object);
             this.GlobalScope.BuiltInEntries.Add((ModelObject)SoalInstance.String);
@@ -29,9 +24,6 @@
             this.GlobalScope.BuiltInEntries.Add((ModelObject)SoalInstance.DateTime);
             this.GlobalScope.BuiltInEntries.Add((ModelObject)SoalInstance.TimeSpan);
         }
-<<<<<<< HEAD
-=======
 
->>>>>>> 494c6051
     }
 }